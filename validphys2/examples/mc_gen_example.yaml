nreplica: 100
use_cuts: "fromfit"

meta:
    title: Pseudodata generation
    author: Rosalyn Pearson
    keywords: [pseudodata, test, artificial replica]

<<<<<<< HEAD
fit: 210629-n3fit-001

theoryid: 162
mcseed: 4
genrep: True
=======
fit: NNPDF40_nlo_as_01180

theoryid: 208
>>>>>>> 3519070e

template: mc_gen_report.md

actions_:
  - report(main=true)

dataset_inputs:
<<<<<<< HEAD
  - { dataset: NMC, frac: 0.5}
  - { dataset: D0WMASY, frac: 0.5}
=======
  - { dataset: CHORUSNBPb_dw_ite, frac: 0.5}
>>>>>>> 3519070e
<|MERGE_RESOLUTION|>--- conflicted
+++ resolved
@@ -6,17 +6,10 @@
     author: Rosalyn Pearson
     keywords: [pseudodata, test, artificial replica]
 
-<<<<<<< HEAD
-fit: 210629-n3fit-001
-
-theoryid: 162
+fit: NNPDF40_nlo_as_01180
+theoryid: 208
 mcseed: 4
 genrep: True
-=======
-fit: NNPDF40_nlo_as_01180
-
-theoryid: 208
->>>>>>> 3519070e
 
 template: mc_gen_report.md
 
@@ -24,9 +17,4 @@
   - report(main=true)
 
 dataset_inputs:
-<<<<<<< HEAD
-  - { dataset: NMC, frac: 0.5}
-  - { dataset: D0WMASY, frac: 0.5}
-=======
-  - { dataset: CHORUSNBPb_dw_ite, frac: 0.5}
->>>>>>> 3519070e
+  - { dataset: CHORUSNBPb_dw_ite, frac: 0.5}