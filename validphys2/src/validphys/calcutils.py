"""
calcutils.py

Low level utilities to calculate χ² and such. These are used to implement the
higher level functions in results.py
"""
from typing import Callable
import numpy as np
import scipy.linalg as la

def calc_chi2(sqrtcov, diffs):
    """Elementary function to compute the chi², given a Cholesky decomposed
    lower triangular part and a vector of differences.

    Parameters
    ----------
    sqrtcov : matrix
        A lower tringular matrix corresponding to the lower part of
        the Cholesky decomposition of the covariance matrix.
    diffs : array
        A vector of differences (e.g. between data and theory).
        The first dimenssion must match the shape of `sqrtcov`.
        The computation will be broadcast over the other dimensions.

    Returns
    -------
    chi2 : array
        The result of the χ² for each vector of differences.
        Will have the same shape as ``diffs.shape[1:]``.

    Notes
    -----
    This function computes the χ² more efficiently and accurately than
    following the direct definition of inverting the covariance matrix,
    :math:`\chi^2 = d\Sigma^{-1}d`,
    by solving the triangular linear system instead.

    Examples
    --------

    >>> from validphys.calcutils import calc_chi2
    >>> import numpy as np
    >>> import scipy.linalg as la
    >>> np.random.seed(0)
    >>> diffs = np.random.rand(10)
    >>> s = np.random.rand(10,10)
    >>> cov = s@s.T
    >>> calc_chi2(la.cholesky(cov, lower=True), diffs)
    44.64401691354948
    >>> diffs@la.inv(cov)@diffs
    44.64401691354948

    """
    #Note la.cho_solve doesn't really improve things here
    #NOTE: Do not enable check_finite. The upper triangular part is not
    #guaranteed to make any sense. If this causes a problem, it is a bug in
    #ibnnpdf.
    vec = la.solve_triangular(sqrtcov, diffs, lower=True, check_finite=False)
    #This sums up the result for the chi² for any input shape.
    #Sum the squares over the first dimension and leave the others alone
    return np.einsum('i...,i...->...', vec,vec)

def all_chi2(results):
    """Return the chi² for all elements in the result. Note that the
    interpretation of the result will depend on the PDF error type"""
    data_result, th_result = results
    diffs = th_result._rawdata - data_result.central_value[:,np.newaxis]
    return calc_chi2(sqrtcov=data_result.sqrtcovmat, diffs=diffs)

def central_chi2(results):
    """Calculate the chi² from the central value of the theory prediction to
    the data"""
    data_result, th_result = results
    central_diff = th_result.central_value - data_result.central_value
    return calc_chi2(data_result.sqrtcovmat, central_diff)

<<<<<<< HEAD
def all_chi2_theory(results, totcov):
    data_result, th_result = results
    diffs = th_result._rawdata - data_result.central_value[:,np.newaxis]
    total_covmat = np.array(totcov)
    return calc_chi2(sqrtcov=la.cholesky(total_covmat, lower=True), diffs=diffs)

def central_chi2_theory(results, totcov):
    data_result, th_result = results
    central_diff = th_result.central_value - data_result.central_value
    total_covmat = np.array(totcov)
    return calc_chi2(la.cholesky(total_covmat, lower=True), central_diff)
=======
def calc_phi(sqrtcov, diffs):
    """Low level function which calculates phi given a Cholesky decomposed
    lower triangular part and a vector of differences. Primarily used when phi
    is to be calculated independently from chi2.

    The vector of differences `diffs` is expected to have N_bins on the first
    axis
    """
    diffs = np.array(diffs)
    return np.sqrt((np.mean(calc_chi2(sqrtcov, diffs), axis=0) -
                    calc_chi2(sqrtcov, diffs.mean(axis=1)))/diffs.shape[0])

def bootstrap_values(data, nresamples, *,
                    apply_func:Callable=None, args):
    """General bootstrap sample

    `data` is the data which is to be sampled, replicas is assumed to
    be on the final axis e.g N_bins*N_replicas

    If just `data` and `nresamples` is provided, then `bootstrap_values`
    creates N resamples of the data, where each resample is a Monte Carlo
    selection of the data across replicas. The mean of each resample is
    returned

    Alternatively, the user can specify a function to be sampled `apply_func`
    plus any additional arguments required by that function.
    `bootstrap_values` then returns `apply_func(bootstrap_data, *args)`
    where `bootstrap_data.shape = (data.shape, nresamples)`. It is
    critical that `apply_func` can handle data input in this format.
    """
    data = np.atleast_2d(data)
    N_reps = data.shape[-1]
    bootstrap_data = data[..., np.random.randint(N_reps,
                                                 size=(N_reps, nresamples))]
    if apply_func is None:
        return np.mean(bootstrap_data, axis=-2)
    else:
        return apply_func(bootstrap_data, *args)
>>>>>>> dbffc415
<|MERGE_RESOLUTION|>--- conflicted
+++ resolved
@@ -74,7 +74,7 @@
     central_diff = th_result.central_value - data_result.central_value
     return calc_chi2(data_result.sqrtcovmat, central_diff)
 
-<<<<<<< HEAD
+
 def all_chi2_theory(results, totcov):
     data_result, th_result = results
     diffs = th_result._rawdata - data_result.central_value[:,np.newaxis]
@@ -86,7 +86,7 @@
     central_diff = th_result.central_value - data_result.central_value
     total_covmat = np.array(totcov)
     return calc_chi2(la.cholesky(total_covmat, lower=True), central_diff)
-=======
+
 def calc_phi(sqrtcov, diffs):
     """Low level function which calculates phi given a Cholesky decomposed
     lower triangular part and a vector of differences. Primarily used when phi
@@ -124,5 +124,4 @@
     if apply_func is None:
         return np.mean(bootstrap_data, axis=-2)
     else:
-        return apply_func(bootstrap_data, *args)
->>>>>>> dbffc415
+        return apply_func(bootstrap_data, *args)