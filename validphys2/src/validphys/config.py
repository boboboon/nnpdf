--- conflicted
+++ resolved
@@ -450,7 +450,25 @@
         res.sort(key=lambda x: (x['experiment_name'], x['dataset_name']))
         return res
 
-<<<<<<< HEAD
+    #TODO: autogenerate functions like this
+    def parse_experiments_covmat_output(self, fname:str, config_rel_path):
+        """NOTE: THIS INTERFACE IS EXPERIMENTAL AND MIGHT CHANGE IN THE FUTURE.
+        Process the output CSV table of the experiments_covmat action
+        and return an equivalent datadrame"""
+        from reportengine import filefinder
+
+        finder = filefinder.FallbackFinder(['.', config_rel_path])
+        try:
+            folder, name = finder.find(fname)
+        except FileNotFoundError as e:
+            raise ConfigError(f"Couldn't locate '{fname}': {e}") from e
+        try:
+            df = tableloader.parse_experiments_covmat(folder/name)
+        except Exception as e:
+            raise ConfigError(e) from e
+
+        return {'experiments_covmat': df}
+
 
     #TODO: Move these to their own module when that's supported by reportengine
     def produce_fits_matched_pseudorreplicas_chi2_output(self,
@@ -562,24 +580,4 @@
                  'suptitle': exp}
                 for (exp, df) in
                 fits_matched_pseudorreplicas_chi2_output.groupby(level=0)]
-               ]
-=======
-    #TODO: autogenerate functions like this
-    def parse_experiments_covmat_output(self, fname:str, config_rel_path):
-        """NOTE: THIS INTERFACE IS EXPERIMENTAL AND MIGHT CHANGE IN THE FUTURE.
-        Process the output CSV table of the experiments_covmat action
-        and return an equivalent datadrame"""
-        from reportengine import filefinder
-
-        finder = filefinder.FallbackFinder(['.', config_rel_path])
-        try:
-            folder, name = finder.find(fname)
-        except FileNotFoundError as e:
-            raise ConfigError(f"Couldn't locate '{fname}': {e}") from e
-        try:
-            df = tableloader.parse_experiments_covmat(folder/name)
-        except Exception as e:
-            raise ConfigError(e) from e
-
-        return {'experiments_covmat': df}
->>>>>>> fec40f82
+               ]