# -*- coding: utf-8 -*-
"""
Created on Wed Mar  9 15:43:10 2016

@author: Zahari Kassabov
"""
from collections import ChainMap, defaultdict
from collections.abc import Mapping, Sequence
import copy
import functools
import glob
from importlib.resources import contents, read_text
import inspect
import logging
import numbers
import pathlib

import pandas as pd

from reportengine import configparser, report
from reportengine.compat import yaml
from reportengine.configparser import ConfigError, _parse_func, element_of, record_from_defaults
from reportengine.environment import Environment, EnvironmentError_
from reportengine.helputils import get_parser_type
from reportengine.namespaces import NSList
from validphys.core import (
    CutsPolicy,
    DataGroupSpec,
    DataSetInput,
    ExperimentInput,
    MatchedCuts,
    SimilarCuts,
    ThCovMatSpec,
)
from validphys.fitdata import fitted_replica_indexes, num_fitted_replicas
from validphys.gridvalues import LUMI_CHANNELS
from validphys.loader import (
    DataNotFoundError,
    FallbackLoader,
    InconsistentMetaDataError,
    Loader,
    LoaderError,
    LoadFailedError,
    PDFNotFound,
)
from validphys.paramfits.config import ParamfitsConfig
from validphys.plotoptions import get_info
import validphys.scalevariations

log = logging.getLogger(__name__)


class Environment(Environment):
    """Container for information to be filled at run time"""

    def __init__(
        self,
        *,
        this_folder=None,
        net=True,
        upload=False,
        dry=False,
        **kwargs,
    ):
        if this_folder:
            self.this_folder = pathlib.Path(this_folder)

        if not net:
            loader_class = Loader
        elif dry and net:
            log.warning(
                "The --dry flag overrides the --net flag. No resources will be downloaded "
                "while executing a dry run"
            )
            loader_class = Loader
        else:
            loader_class = FallbackLoader

        try:
            self.loader = loader_class()
        except LoaderError as e:
            log.error("Failed to find the paths. These are configured " "in the nnprofile settings")
            raise EnvironmentError_(e) from e
        self.deta_path = self.loader.datapath
        self.results_path = self.loader.resultspath

        self.upload = upload
        super().__init__(**kwargs)


def _id_with_label(f):
    f = _parse_func(f)

    def parse_func(self, item, **kwargs):
        if not isinstance(item, dict):
            return f(self, item, **kwargs)
        keydiff = item.keys() - {"id", "label"}

        if keydiff or not "id" in item:
            unrecognized = f" Unrecognized: {keydiff}" if keydiff else ""
            raise ConfigError(
                f"'{item}' must be a single id, or a mapping "
                f"with keys 'id', 'label.{unrecognized}'"
            )
        id = item["id"]
        val = f(self, id, **kwargs)
        if "label" in item:
            val.label = str(item["label"])
        return val

    currsig = inspect.signature(parse_func)
    origsig = inspect.signature(f)
    parse_func = functools.wraps(f)(parse_func)

    params = [
        *list(currsig.parameters.values())[:2],
        *list(origsig.parameters.values())[2:],
    ]

    parse_func.__signature__ = inspect.Signature(parameters=params)

    labeldoc = (" Either just an id %s, or a mapping " "with 'id' and 'label'.") % (
        get_parser_type(f),
    )
    if parse_func.__doc__ is None:
        parse_func.__doc__ = labeldoc
    else:
        parse_func.__doc__ += labeldoc

    return parse_func


class CoreConfig(configparser.Config):
    @property
    def loader(self):
        return self.environment.loader

    @element_of("pdfs")
    @_id_with_label
    def parse_pdf(self, name: str):
        """A PDF set installed in LHAPDF."""
        try:
            pdf = self.loader.check_pdf(name)
        except PDFNotFound as e:
            raise ConfigError(
                "Bad PDF: {} not installed".format(name),
                name,
                self.loader.available_pdfs,
            ) from e
        except LoaderError as e:
            raise ConfigError(e) from e

        # Check that we know how to compute errors
        try:
            pdf.stats_class
        except NotImplementedError as e:
            raise ConfigError(str(e))
        return pdf

    @element_of("theoryids")
    @_id_with_label
    def parse_theoryid(self, theoryID: (str, int)):
        """A number corresponding to the database theory ID where the
        corresponding theory folder is installed in te data directory."""
        try:
            return self.loader.check_theoryID(theoryID)
        except LoaderError as e:
            raise ConfigError(
                str(e),
                theoryID,
                self.loader.available_theories,
                display_alternatives="all",
            )

    def parse_use_cuts(self, use_cuts: (bool, str)):
        """Whether to filter the points based on the cuts applied in the fit,
        or the whole data in the dataset. The possible options are:

        - internal: Calculate the cuts based on the existing rules. This is
          the default.

        - fromfit: Read the cuts stored in the fit.

        - nocuts: Use the whole dataset.
        """
        # The lower is an aesthetic preference...
        valid_cuts = {c.value for c in CutsPolicy}
        if isinstance(use_cuts, bool):
            if use_cuts:
                res = CutsPolicy.FROMFIT
            else:
                res = CutsPolicy.NOCUTS
            log.warning(
                "Setting a boolean for `use_cuts` is deprecated. "
                f"The available values are {valid_cuts} and the default "
                f"value is 'internal'. Your input ('{use_cuts}') is "
                f"equivalent to '{res}'."
            )
        elif isinstance(use_cuts, str) and use_cuts in valid_cuts:
            res = CutsPolicy(use_cuts)
        else:
            raise ConfigError(f"Invalid use_cuts setting: '{use_cuts}'.", use_cuts, valid_cuts)

        return res

    def produce_replicas(self, nreplica: int):
        """Produce a replicas array"""
        return NSList(range(1, nreplica + 1), nskey="replica")

    def produce_inclusive_use_scalevar_uncertainties(
        self,
        use_scalevar_uncertainties: bool = False,
        point_prescription: (str, None) = None,
    ):
        """Whether to use a scale variation uncertainty theory covmat.
        Checks whether a point prescription is included in the runcard and if so
        assumes scale uncertainties are to be used."""
        if (not use_scalevar_uncertainties) and (point_prescription is not None):
            use_scalevar_uncertainties = True
        return use_scalevar_uncertainties

    # TODO: load fit config from here
    @element_of("fits")
    @_id_with_label
    def parse_fit(self, fit: str):
        """A fit in the results folder, containing at least a valid filter result."""
        try:
            return self.loader.check_fit(fit)
        except LoadFailedError as e:
            raise ConfigError(str(e), fit, self.loader.available_fits)

    def produce_fitreplicas(self, fit):
        """Production rule mapping the ``replica`` key to each Monte Carlo
        fit replica.
        """
        num_replicas = num_fitted_replicas(fit)
        return NSList(range(1, num_replicas + 1), nskey="replica")

    def produce_pdfreplicas(self, fitpdf):
        """Production rule mapping the ``replica`` key to each postfit
        replica.
        """
        pdf = fitpdf["pdf"]
        replicas = fitted_replica_indexes(pdf)
        return NSList(replicas, nskey="replica")

    def produce_fitcontextwithcuts(self, fit, fitinputcontext):
        """Like fitinputcontext but setting the cuts policy."""
        theoryid = fitinputcontext["theoryid"]
        data_input = fitinputcontext["data_input"]

        return {
            "dataset_inputs": data_input,
            "theoryid": theoryid,
            "use_cuts": CutsPolicy.FROMFIT,
        }

    def produce_fitenvironment(self, fit, fitinputcontext):
        """Like fitcontext, but additionally forcing various other
        parameters, such as the cuts policy and Monte Carlo seeding to be
        the same as the fit.

        Notes
        -----
            - This production rule is designed to be used as a namespace
              to collect over, for use with
              :py:func:`validphys.pseudodata.recreate_fit_pseudodata` and
              can be added to freely, e.g by setting trvlseed to be from
              the fit runcard.
        """
        log.warning(f"Using mcseed and trvlseed from fit: {fit}")
        theoryid = fitinputcontext["theoryid"]
        data_input = fitinputcontext["data_input"]

        runcard = fit.as_input()
        trvlseed = runcard["trvlseed"]
        mcseed = runcard["mcseed"]
        genrep = runcard["genrep"]

        return {
            "dataset_inputs": data_input,
            "theoryid": theoryid,
            "use_cuts": CutsPolicy.FROMFIT,
            "mcseed": mcseed,
            "trvlseed": trvlseed,
            "genrep": genrep,
        }

    def produce_fitcontext(self, fitinputcontext, fitpdf):
        """Set PDF, theory ID and data input from the fit config"""

        return dict(**fitinputcontext, **fitpdf)

    def produce_fitinputcontext(self, fit):
        """Like ``fitcontext`` but without setting the PDF"""
        _, theory = self.parse_from_("fit", "theory", write=False)
        thid = theory["theoryid"]

        data_input = self._parse_data_input_from_("fit", {"theoryid": thid})
        return {"theoryid": thid, "data_input": data_input}

    def produce_fitpdf(self, fit):
        """Like ``fitcontext`` only setting the PDF"""
        with self.set_context(ns=self._curr_ns.new_child({"fit": fit})):
            _, pdf = self.parse_from_("fit", "pdf", write=False)
        return {"pdf": pdf}

    def produce_fitunderlyinglaw(self, fit):
        """Reads closuretest: fakepdf from fit config file and passes as
        pdf
        """
        with self.set_context(ns=self._curr_ns.new_child({"fit": fit})):
            _, datacuts = self.parse_from_("fit", "closuretest", write=False)
        underlyinglaw = datacuts["fakepdf"]
        return {"pdf": underlyinglaw}

    @element_of("hyperscans")
    def parse_hyperscan(self, hyperscan):
        """A hyperscan in the hyperscan_results folder, containing at least one tries.json file"""
        try:
            return self.loader.check_hyperscan(hyperscan)
        except LoadFailedError as e:
            raise ConfigError(str(e), hyperscan, self.loader.available_hyperscans) from e

    def parse_hyperscan_config(self, hyperscan_config, hyperopt=None):
        """Configuration of the hyperscan"""
        if "from_hyperscan" in hyperscan_config:
            hyperscan = self.parse_hyperscan(hyperscan_config["from_hyperscan"])
            log.info("Using previous hyperscan: '%s' to generate the search space", hyperscan)
            return hyperscan.as_input().get("hyperscan_config")

        if "use_tries_from" in hyperscan_config:
            hyperscan = self.parse_hyperscan(hyperscan_config["use_tries_from"])
            log.info("Reusing tries from: %s", hyperscan)
            return {"parameters": hyperscan.sample_trials(n=hyperopt)}

        return hyperscan_config

    def produce_multiclosure_underlyinglaw(self, fits):
        """Produce the underlying law for a set of fits. This allows a single t0
        like covariance matrix to be loaded for all fits, for use with
        statistical estimators on multiple closure fits. If the fits don't all
        have the same underlying law then an error is raised, offending fit is
        identified.
        """
        # could use comprehension here but more useful to find offending fit
        laws = set()
        for fit in fits:
            try:
                closuretest_spec = fit.as_input()["closuretest"]
            except KeyError as e:
                raise ConfigError(
                    f"fit: {fit} does not have a `closuretest` namespace in " "runcard"
                ) from e
            try:
                laws.add(closuretest_spec["fakepdf"])
            except KeyError as e:
                raise ConfigError(
                    f"fit: {fit} does not have `fakepdf` specified in the "
                    "closuretest namespace in runcard."
                ) from e

        if len(laws) != 1:
            raise ConfigError(
                "Did not find unique underlying law from fits, " f"instead found: {laws}"
            )
        return self.parse_pdf(laws.pop())

    def produce_basisfromfit(self, fit):
        """Set the basis from fit config. In the fit config file the basis
        is set using the key ``fitbasis``, but it is exposed to validphys
        as ``basis``.

        The name of this production rule is intentionally
        set to not conflict with the existing ``fitbasis`` runcard key.

        """
        with self.set_context(ns=self._curr_ns.new_child({"fit": fit})):
            _, fitting = self.parse_from_("fit", "fitting", write=False)
        basis = fitting["fitbasis"]
        return {"basis": basis}

    def produce_fitpdfandbasis(self, fitpdf, basisfromfit):
        """Set the PDF and basis from the fit config."""
        return {**fitpdf, **basisfromfit}

    @element_of("dataset_inputs")
    def parse_dataset_input(self, dataset: Mapping):
        """The mapping that corresponds to the dataset specifications in the
        fit files"""
        known_keys = {"dataset", "sys", "cfac", "frac", "weight", "custom_group"}
        try:
            name = dataset["dataset"]
            if not isinstance(name, str):
                raise ConfigError(f"'dataset' must be a string, not {type(name)}")
            # Check whether this is an integrability or positivity dataset (in the only way we know?)
            if name.startswith(("INTEG", "POS")):
                if name.startswith("INTEG"):
                    raise ConfigError("Please, use `integdataset` for integrability")
                if name.startswith("POS"):
                    raise ConfigError("Please, use `posdataset` for positivity")
        except KeyError:
            raise ConfigError("'dataset' must be a mapping with " "'dataset' and 'sysnum'")

        sysnum = dataset.get("sys")
        cfac = dataset.get("cfac", tuple())
        frac = dataset.get("frac", 1)
        if not isinstance(frac, numbers.Real):
            raise ConfigError(f"'frac' must be a number, not '{frac}'")
        if frac < 0 or frac > 1:
            raise ConfigError(f"'frac' must be between 0 and 1 not '{frac}'")
        weight = dataset.get("weight", 1)
        if not isinstance(weight, numbers.Real):
            raise ConfigError(f"'weight' must be a number, not '{weight}'")
        if weight < 0:
            raise ConfigError(f"'weight' must be greater than zero not '{weight}'")
        custom_group = str(dataset.get("custom_group", "unset"))
        kdiff = dataset.keys() - known_keys
        for k in kdiff:
            # Abuse ConfigError to get the suggestions.
            log.warning(ConfigError(f"Key '{k}' in dataset_input not known.", k, known_keys))
        return DataSetInput(
            name=name,
            sys=sysnum,
            cfac=cfac,
            frac=frac,
            weight=weight,
            custom_group=custom_group,
        )

    def parse_use_fitcommondata(self, do_use: bool):
        """Use the commondata files in the fit instead of those in the data
        directory."""
        return do_use

    def produce_commondata(self, *, dataset_input, use_fitcommondata=False, fit=None):
        """Produce a CommondataSpec from a dataset input"""

        name = dataset_input.name
        sysnum = dataset_input.sys
        try:
            return self.loader.check_commondata(
                setname=name,
                sysnum=sysnum,
                use_fitcommondata=use_fitcommondata,
                fit=fit,
            )
        except DataNotFoundError as e:
            raise ConfigError(str(e), name, self.loader.available_datasets) from e
        except LoadFailedError as e:
            raise ConfigError(e) from e
        except InconsistentMetaDataError as e:
            raise ConfigError(e) from e

    def parse_cut_similarity_threshold(self, th: numbers.Real):
        """Maximum relative ratio when using `fromsimilarpredictons` cuts."""
        return th

    def _produce_fit_cuts(self, commondata):
        """Produce fit and then attempt to load cuts from that fit."""
        _, fit = self.parse_from_(None, "fit", write=False)
        try:
            return self.loader.check_fit_cuts(commondata, fit)
        except LoadFailedError as e:
            raise ConfigError(e) from e

    def _produce_internal_cuts(self, commondata):
        """Produce internal cut rules and then load cuts from those rules."""
        _, rules = self.parse_from_(None, "rules", write=False)
        return self.loader.check_internal_cuts(commondata, rules)

    def _produce_matched_cuts(self, commondata):
        """Compute the internal cuts as per `use_cuts: 'internal'` within each
        namespace in a namespace list called `cuts_intersection_spec` and take
        the intersection of the results as the cuts for the given dataset. This
        is useful for example for requiring the common subset of points that
        pass the cuts at NLO and NNLO.
        """
        cut_list = []
        _, nss = self.parse_from_(None, "cuts_intersection_spec", write=False)
        self._check_dataspecs_type(nss)

        if not nss:
            raise ConfigError("'cuts_intersection_spec' must contain at least one namespace.")

        for ns in nss:
            with self.set_context(
                ns=self._curr_ns.new_child(ns).new_child({"use_cuts": CutsPolicy.INTERNAL})
            ):
                # Note: Do not call _produce_internal_cuts directly here:
                # That doesn't correctly set the namespace in a way that `rules`
                # can be recovered, as there is no dataset_input object.
                cut_list.append(self.parse_from_(None, "cuts", write=False)[1])
        ndata = commondata.ndata
        return MatchedCuts(cut_list, ndata=ndata)

    def _produce_similarity_cuts(self, commondata):
        """Compute the intersection between two namespaces (similar to
        `fromintersection`) but additionally require that the predictions
        computed for each dataset across the namespaces are *similar*,
        specifically that the ratio between the absolute difference in the
        predictions and the total experimental uncertainty is smaller than a
        given value, `cut_similarity_threshold` that must be provided. Note
        that for this to work with different cfactors across the namespaces,
        one must provide a different `dataset_inputs` list for each.

        This mechanism can be sidetracked selectively for specific datasets.
        To do that, add their names to a list called
        `do_not_require_similarity_for`. The datasets in the list do not need
        to appear in the `cuts_intersection_spec` name space and will be filtered
        according to the internal cuts unconditionally.
        """
        _, nss = self.parse_from_(None, "cuts_intersection_spec", write=False)

        if len(nss) != 2:
            raise ConfigError("Can only work with two namespaces")
        _, cut_similarity_threshold = self.parse_from_(
            None, "cut_similarity_threshold", write=False
        )
        try:
            _, exclusion_list = self.parse_from_(None, "do_not_require_similarity_for", write=False)
        except configparser.InputNotFoundError:
            exclusion_list = []
        name = commondata.name
        # slightly circular here, since matched cuts will re-produce nss
        if name in exclusion_list:
            with self.set_context(ns=self._curr_ns.new_child({"use_cuts": CutsPolicy.INTERNAL})):
                return self.parse_from_(None, "cuts", write=False)[1]
        matched_cuts = self._produce_matched_cuts(commondata)
        inps = []
        for i, ns in enumerate(nss):
            with self.set_context(
                ns=self._curr_ns.new_child(
                    {
                        **ns,
                    }
                )
            ):
                # TODO: find a way to not duplicate this and use a dict
                # instead of a linear search
                _, dins = self.parse_from_(None, "dataset_inputs", write=False)
            try:
                di = next(d for d in dins if d.name == name)
            except StopIteration as e:
                raise ConfigError(
                    f"cuts_intersection_spec namespace {i}: dataset inputs must define {name}"
                ) from e

            with self.set_context(
                ns=self._curr_ns.new_child(
                    {
                        "dataset_input": di,
                        "use_cuts": CutsPolicy.FROM_CUT_INTERSECTION_NAMESPACE,
                        "cuts": matched_cuts,
                        **ns,
                    }
                )
            ):
                _, ds = self.parse_from_(None, "dataset", write=False)
                _, pdf = self.parse_from_(None, "pdf", write=False)
            inps.append((ds, pdf))
        return SimilarCuts(tuple(inps), cut_similarity_threshold)

    def produce_cuts(self, *, commondata, use_cuts):
        """Obtain cuts for a given dataset input, based on the
        appropriate policy.

        """
        if use_cuts is CutsPolicy.NOCUTS:
            return None
        elif use_cuts is CutsPolicy.FROMFIT:
            return self._produce_fit_cuts(commondata)
        elif use_cuts is CutsPolicy.INTERNAL:
            return self._produce_internal_cuts(commondata)
        elif use_cuts is CutsPolicy.FROM_CUT_INTERSECTION_NAMESPACE:
            return self._produce_matched_cuts(commondata)
        elif use_cuts is CutsPolicy.FROM_SIMILAR_PREDICTIONS_NAMESPACE:
            return self._produce_similarity_cuts(commondata)
        raise TypeError("Wrong use_cuts")

    def produce_dataset(
        self,
        *,
        dataset_input,
        theoryid,
        cuts,
        use_fitcommondata=False,
        fit=None,
        check_plotting: bool = False,
    ):
        """Dataset specification from the theory and CommonData.
        Use the cuts from the fit, if provided. If check_plotting is set to
        True, attempt to lod and check the PLOTTING files
        (note this may cause a noticeable slowdown in general)."""
        name = dataset_input.name
        sysnum = dataset_input.sys
        cfac = dataset_input.cfac
        frac = dataset_input.frac
        weight = dataset_input.weight

        try:
            ds = self.loader.check_dataset(
                name=name,
                sysnum=sysnum,
                theoryid=theoryid,
                cfac=cfac,
                cuts=cuts,
                frac=frac,
                use_fitcommondata=use_fitcommondata,
                fit=fit,
                weight=weight,
            )
        except DataNotFoundError as e:
            raise ConfigError(str(e), name, self.loader.available_datasets)

        except LoadFailedError as e:
            raise ConfigError(e)

        if check_plotting:
            from validphys.plotoptions import get_info

            # normalize=True should check for more stuff
            get_info(ds, normalize=True)
            if not ds.commondata.plotfiles:
                log.warning(f"Plotting files not found for: {ds}")
        return ds

    @configparser.element_of("experiments")
    def parse_experiment(self, experiment: dict):
        """A set of datasets where correlated systematics are taken
        into account. It is a mapping where the keys are the experiment
        name 'experiment' and a list of datasets."""
        try:
            name, datasets = experiment["experiment"], experiment["datasets"]
        except KeyError as e:
            raise ConfigError(
                "'experiment' must be a mapping with "
                "'experiment' and 'datasets', but %s is missing" % e
            ) from e

        dsinputs = [self.parse_dataset_input(ds) for ds in datasets]

        return self.produce_data(group_name=name, data_input=dsinputs)

    @configparser.element_of("experiment_inputs")
    def parse_experiment_input(self, ei: dict):
        """The mapping that corresponds to the experiment specification in the
        fit config files. Currently, this needs to be combined with
        ``experiment_from_input`` to yield an useful result."""
        try:
            name = ei["experiment"]
        except KeyError as e:
            raise ConfigError(f"experiment_input must have an 'experiment' key") from e

        try:
            datasets = ei["datasets"]
        except KeyError as e:
            raise ConfigError(f"experiment_input must have an 'datasets' key") from e

        return ExperimentInput(name=name, datasets=datasets)

    # TODO: Do away with the mapping and make the conversion implicitly
    def produce_experiment_from_input(self, experiment_input, theoryid, use_cuts, fit=None):
        """Return a mapping containing a single experiment from an experiment
        input. NOTE: This might be deprecated in the future."""
        return {
            "experiment": self.parse_experiment(
                experiment_input.as_dict(),
                theoryid=theoryid,
                use_cuts=use_cuts,
                fit=fit,
            )
        }

    def produce_sep_mult(self, separate_multiplicative=None):
        """
        Specifies whether to separate the multiplicative errors in the
        experimental covmat construction. The default is True.
        """
        if separate_multiplicative is False:
            return False
        return True

    @configparser.explicit_node
    def produce_dataset_inputs_fitting_covmat(
        self,
        theory_covmat_flag=False,
        use_thcovmat_in_fitting=False,
    ):
        """
        Produces the correct covmat to be used in fitting_data_dict according
        to some options: whether to include the theory covmat, whether to
        separate the multiplcative errors and whether to compute the
        experimental covmat using the t0 prescription.
        """
        from validphys import covmats

        if theory_covmat_flag and use_thcovmat_in_fitting:
            return covmats.dataset_inputs_t0_total_covmat
        return covmats.dataset_inputs_t0_exp_covmat

    @configparser.explicit_node
    def produce_dataset_inputs_sampling_covmat(
        self,
        sep_mult,
        theory_covmat_flag=False,
        use_thcovmat_in_sampling=False,
    ):
        """
        Produces the correct covmat to be used in make_replica according
        to some options: whether to include the theory covmat, whether to
        separate the multiplcative errors and whether to compute the
        experimental covmat using the t0 prescription.
        """
        from validphys import covmats

        if theory_covmat_flag and use_thcovmat_in_sampling:
            if sep_mult:
                return covmats.dataset_inputs_total_covmat_separate
            else:
                return covmats.dataset_inputs_total_covmat
        else:
            if sep_mult:
                return covmats.dataset_inputs_exp_covmat_separate
            else:
                return covmats.dataset_inputs_exp_covmat

    def produce_loaded_theory_covmat(
        self,
        output_path,
        data_input,
        theory_covmat_flag=False,
        use_user_uncertainties=False,
        use_scalevar_uncertainties=True,
    ):
        """
        Loads the theory covmat from the correct file according to how it
        was generated by vp-setupfit.
        """
        if theory_covmat_flag is False:
            return 0.0
        # Load correct file according to how the thcovmat was generated by vp-setupfit
        generic_path = "datacuts_theory_theorycovmatconfig_theory_covmat_custom.csv"
        if use_user_uncertainties is True:
            if use_scalevar_uncertainties is True:
                generic_path = "datacuts_theory_theorycovmatconfig_total_theory_covmat.csv"
            else:
                generic_path = "datacuts_theory_theorycovmatconfig_user_covmat.csv"
        # check if there are multiple files
        files = glob.glob(str(output_path / "tables/*theorycovmat*"))
        paths = [
            str(output_path / "tables/datacuts_theory_theorycovmatconfig_theory_covmat_custom.csv"),
            str(output_path / "tables/datacuts_theory_theorycovmatconfig_total_theory_covmat.csv"),
            str(output_path / "tables/datacuts_theory_theorycovmatconfig_user_covmat.csv"),
        ]
        paths.remove(str(output_path / "tables" / generic_path))
        for f in files:
            for path in paths:
                if f == path:
                    raise ValueError("More than one theory_covmat file in folder tables")
        theorypath = output_path / "tables" / generic_path
        theory_covmat = pd.read_csv(
            theorypath,
            index_col=[0, 1, 2],
            header=[0, 1, 2],
            sep="\t|,",
            engine="python",
        ).fillna(0)
        # change ordering according to exp_covmat (so according to runcard order)
        tmp = theory_covmat.droplevel(0, axis=0).droplevel(0, axis=1)
        bb = [str(i) for i in data_input]
        return tmp.reindex(index=bb, columns=bb, level=0).values

    @configparser.explicit_node
    def produce_covmat_t0_considered(self, use_t0: bool = False):
        """Modifies which action is used as covariance_matrix depending on
        the flag `use_t0`
        """
        from validphys import covmats

        if use_t0:
            return covmats.t0_covmat_from_systematics
        else:
            return covmats.covmat_from_systematics

    @configparser.explicit_node
    def produce_dataset_inputs_covmat_t0_considered(self, use_t0: bool = False):
        """Modifies which action is used as experiment_covariance_matrix
        depending on the flag `use_t0`
        """
        from validphys import covmats

        if use_t0:
            return covmats.dataset_inputs_t0_covmat_from_systematics
        else:
            return covmats.dataset_inputs_covmat_from_systematics

    @configparser.explicit_node
    def produce_covariance_matrix(self, use_pdferr: bool = False):
        """Modifies which action is used as covariance_matrix depending on
        the flag `use_pdferr`
        """
        from validphys import covmats

        if use_pdferr:
            return covmats.pdferr_plus_covmat
        else:
            return covmats._covmat_t0_considered

    @configparser.explicit_node
    def produce_dataset_inputs_covariance_matrix(self, use_pdferr: bool = False):
        """Modifies which action is used as experiment_covariance_matrix
        depending on the flag `use_pdferr`
        """
        from validphys import covmats

        if use_pdferr:
            return covmats.pdferr_plus_dataset_inputs_covmat
        else:
            return covmats._dataset_inputs_covmat_t0_considered

    # TODO: Do this better and elsewhere
    @staticmethod
    def _check_dataspecs_type(dataspecs):
        if not isinstance(dataspecs, Sequence):
            raise ConfigError(
                "dataspecs should be a sequence of mappings, not " f"{type(dataspecs).__name__}"
            )

        for spec in dataspecs:
            if not isinstance(spec, Mapping):
                raise ConfigError(
                    "dataspecs should be a sequence of mappings, "
                    f" but {spec} is {type(spec).__name__}"
                )

    def produce_matched_datasets_from_dataspecs(self, dataspecs):
        """Take an arbitrary list of mappings called dataspecs and
        return a new list of mappings called dataspecs constructed as follows.

        From each of the original dataspecs, resolve the key `process`, and
        all the experiments and datasets therein.

        Compute the intersection of the dataset names, and for each element in
        the intersection construct a mapping with the follwing keys:

            - process : A string with the common process name.
            - experiment_name : A string with the common experiment name.
            - dataset_name : A string with the common dataset name.
            - dataspecs : A list of mappinngs matching the original
              "dataspecs". Each mapping contains:
                * dataset: A dataset with the name data_set name and the
                properties (cuts, theory, etc) corresponding to the original
                dataspec.
                * dataset_input: The input line used to build dataset.
                * All the other keys in the original dataspec.
        """
        self._check_dataspecs_type(dataspecs)
        all_names = []
        for spec in dataspecs:
            with self.set_context(ns=self._curr_ns.new_child(spec)):
                _, data_input = self.parse_from_(None, "data_input", write=False)

                names = {}
                for dsin in data_input:
                    cd = self.produce_commondata(dataset_input=dsin)
                    proc = get_info(cd).nnpdf31_process
                    ds = dsin.name
                    names[(proc, ds)] = dsin

                all_names.append(names)
        used_set = set.intersection(*(set(d) for d in all_names))
        res = []
        for k in used_set:
            inres = {"process": k[0], "dataset_name": k[1]}
            # TODO: Should this have the same name?
            inner_spec_list = inres["dataspecs"] = []
            for ispec, spec in enumerate(dataspecs):
                # Passing spec by referene
                d = ChainMap(
                    {
                        "dataset_input": all_names[ispec][k],
                    },
                    spec,
                )
                inner_spec_list.append(d)
            res.append(inres)
        res.sort(key=lambda x: (x["process"], x["dataset_name"]))
        return res

    def produce_matched_positivity_from_dataspecs(self, dataspecs):
        """Like produce_matched_datasets_from_dataspecs but for positivity datasets."""
        self._check_dataspecs_type(dataspecs)
        all_names = []
        for spec in dataspecs:
            with self.set_context(ns=self._curr_ns.new_child(spec)):
                _, pos = self.parse_from_(None, "posdatasets", write=False)
                names = {(p.name): (p) for p in pos}
                all_names.append(names)
        used_set = set.intersection(*(set(d) for d in all_names))

        res = []
        for k in used_set:
            inres = {"posdataset_name": k}
            # TODO: Should this have the same name?
            l = inres["dataspecs"] = []
            for ispec, spec in enumerate(dataspecs):
                # Passing spec by referene
                d = ChainMap(
                    {
                        "posdataset": all_names[ispec][k],
                    },
                    spec,
                )
                l.append(d)
            res.append(inres)
        res.sort(key=lambda x: (x["posdataset_name"]))
        return res

    def produce_dataspecs_with_matched_cuts(self, dataspecs):
        """Take a list of namespaces (dataspecs), resolve ``dataset`` within
        each of them, and return another list of dataspecs where the datasets
        all have the same cuts, corresponding to the intersection of the
        selected points. All the datasets must have the same name (i.e.
        correspond with the same experimental measurement), but can otherwise
        differ, for example in the theory used for the experimental
        predictions.

        This rule can be combined with ``matched_datasets_from_dataspecs``.
        """
        self._check_dataspecs_type(dataspecs)
        if not dataspecs:
            return dataspecs
        # Can now assume we have at least one element
        cutlist = []
        dslist = []
        names = set()
        for spec in dataspecs:
            with self.set_context(ns=self._curr_ns.new_child(spec)):
                _, ds = self.parse_from_(None, "dataset", write=False)
            dslist.append(ds)
            cutlist.append(ds.cuts)
            names.add(ds.name)

        lnames = len(names)
        if lnames != 1:
            raise ConfigError(
                "Each dataspec must have a dataset with the same"
                f"name, but got {lnames} different ones: {names}"
            )

        ndata = ds.commondata.ndata
        matched_cuts = MatchedCuts(cutlist, ndata=ndata)
        res = []
        for spec, ds in zip(dataspecs, dslist):
            newds = copy.copy(ds)
            newds.cuts = matched_cuts
            res.append(ChainMap({"dataset": newds}, spec))
        return res

    def produce_theory_database(self):
        """Produces path to the theory.db file"""
        return self.loader.theorydb_file

    def produce_combined_shift_and_theory_dataspecs(self, theoryconfig, shiftconfig):
        total_dataspecs = theoryconfig["dataspecs"] + shiftconfig["dataspecs"]
        matched_datasets = self.produce_matched_datasets_from_dataspecs(total_dataspecs)
        for ns in matched_datasets:
            ns["dataspecs"] = self.produce_dataspecs_with_matched_cuts(ns["dataspecs"])
        new_theoryconfig = []
        new_shiftconfig = []
        len_th = len(theoryconfig["dataspecs"])
        for s in matched_datasets:
            new_theoryconfig.append(ChainMap({"dataspecs": s["dataspecs"][:len_th]}, s))
            new_shiftconfig.append(ChainMap({"dataspecs": s["dataspecs"][len_th:]}, s))
        return {
            "shiftconfig": {"dataspecs": new_shiftconfig, "original": shiftconfig},
            "theoryconfig": {"dataspecs": new_theoryconfig, "original": theoryconfig},
        }

    # TODO: Worth it to do some black magic to not pass params explicitly?
    # Note that `parse_experiments` doesn't exist yet.
    def parse_reweighting_experiments(self, experiments, *, theoryid, use_cuts, fit=None):
        """A list of experiments to be used for reweighting."""
        return self.parse_experiments(experiments, theoryid=theoryid, use_cuts=use_cuts, fit=fit)

    def parse_t0pdfset(self, name):
        """PDF set used to generate the t0 covmat."""
        return self.parse_pdf(name)

    def parse_use_t0(self, do_use_t0: bool):
        """Whether to use the t0 PDF set to generate covariance matrices."""
        return do_use_t0

    # TODO: Find a good name for this
    def produce_t0set(
        self,
        t0pdfset=None,
        use_t0=False,
    ):
        """Return the t0set if use_t0 is True and None otherwise. Raises an
        error if t0 is requested but no t0set is given.
        """
        if use_t0:
            if not t0pdfset:
                raise ConfigError("Setting use_t0 requires specifying a valid t0pdfset")
            return t0pdfset
        return None

    def parse_luxset(self, name):
        """PDF set used to generate the photon with fiatlux."""
        return self.parse_pdf(name)

    def parse_additional_errors(self, bool):
        """PDF set used to generate the photon additional errors:
        they are constructed using the replicas 101-107 of the PDF set
        LUXqed17_plus_PDF4LHC15_nnlo_100 (that are obtained varying some
        parameters of the LuxQED approach) in the way described
        in sec. 2.5 of https://arxiv.org/pdf/1712.07053.pdf
        """
        if bool:
            return self.parse_pdf("LUXqed17_plus_PDF4LHC15_nnlo_100")
        else:
            return False

    def parse_fakepdf(self, name):
        """PDF set used to generate the fake data in a closure test."""
        return self.parse_pdf(name)

    def _parse_lagrange_multiplier(self, kind, theoryid, setdict):
        """Lagrange multiplier constraints are mappings
        containing a `dataset` and a `maxlambda` argument which
        defines the maximum value allowed for the multiplier"""
        bad_msg = (
            f"{kind} must be a mapping with a name ('dataset') and a float multiplier (maxlambda)"
        )
        theoryno, _ = theoryid
        lambda_key = "maxlambda"
        # BCH allow for old-style runcards with 'poslambda' instead of 'maxlambda'
        if "poslambda" in setdict and "maxlambda" not in setdict:
            log.warning("The `poslambda` argument has been deprecated in favour of `maxlambda`")
            lambda_key = "poslambda"
        try:
            name = setdict["dataset"]
            maxlambda = float(setdict[lambda_key])
        except KeyError as e:
            raise ConfigError(bad_msg, setdict.keys(), e.args[0]) from e
        except ValueError as e:
            raise ConfigError(bad_msg) from e
        if kind == "posdataset":
            return self.loader.check_posset(theoryno, name, maxlambda)
        elif kind == "integdataset":
            return self.loader.check_integset(theoryno, name, maxlambda)
        else:
            raise ConfigError(f"The lagrange multiplier type {kind} is not understood")

    @element_of("posdatasets")
    def parse_posdataset(self, posset: dict, *, theoryid):
        """An observable used as positivity constrain in the fit.
        It is a mapping containing 'dataset' and 'maxlambda'."""
        return self._parse_lagrange_multiplier("posdataset", theoryid, posset)

    def produce_posdatasets(self, positivity):
        if not isinstance(positivity, dict) or "posdatasets" not in positivity:
            raise ConfigError(
                "Failed to get 'posdatasets' from positivity. " "Expected that key to be present."
            )
        return positivity["posdatasets"]

    @element_of("integdatasets")
    def parse_integdataset(self, integset: dict, *, theoryid):
        """An observable corresponding to a PDF in the evolution basis,
        used as integrability constrain in the fit.
        It is a mapping containing 'dataset' and 'maxlambda'."""
        return self._parse_lagrange_multiplier("integdataset", theoryid, integset)

    def produce_integdatasets(self, integrability):
        if not isinstance(integrability, dict) or "integdatasets" not in integrability:
            raise ConfigError(
                "Failed to get 'integdatasets' from integrability. "
                "Expected that key to be present."
            )
        return integrability["integdatasets"]

    def produce_reweight_all_datasets(self, experiments):
        ret = []
        for experiment in experiments:
            for dsinput, dataset in zip(experiment, experiment.datasets):
                single_exp = DataGroupSpec(experiment.name, datasets=[dataset], dsinputs=[dsinput])
                ret.append({"reweighting_experiments": [single_exp], "dataset_input": dsinput})
        return ret

    """
    def produce_theoryid(self, theory):
        if not isinstance(theory, dict) or 'theoryid' not in theory:
            raise ConfigError("Failed to get 'theoryid' from 'theory'. "
                              "Expected that key to be present.")
        return theory['theoryid']
    """

    def produce_pdf_id(self, pdf) -> str:
        """Return a string containing the PDF's LHAPDF ID"""
        return pdf.name

    def produce_fit_id(self, fit) -> str:
        """Return a string containing the ID of the fit"""
        return fit.name

    @element_of("lumi_channels")
    def parse_lumi_channel(self, ch: str):
        if ch not in LUMI_CHANNELS:
            raise ConfigError(
                "lumi_channel not understood: %s" % ch,
                ch,
                alternatives=LUMI_CHANNELS,
                display_alternatives="all",
            )
        return ch

    def produce_all_lumi_channels(self):
        return {"lumi_channels": self.parse_lumi_channels(list(LUMI_CHANNELS))}

    def produce_loaded_user_covmat_path(
        self, user_covmat_path: str = "", use_user_uncertainties: bool = False
    ):
        """
        Path to the user covmat provided by user_covmat_path in the runcard.
        If no path is provided, returns None.
        For use in theorycovariance.construction.user_covmat.
        """
        if not use_user_uncertainties:
            return None
        else:
            l = self.loader
            fileloc = l.check_vp_output_file(user_covmat_path)
            return fileloc

    @configparser.explicit_node
    def produce_nnfit_theory_covmat(
        self,
        use_thcovmat_in_sampling: bool,
        use_thcovmat_in_fitting: bool,
        inclusive_use_scalevar_uncertainties,
        use_user_uncertainties: bool = False,
    ):
        """
        Return the theory covariance matrix used in the fit.
        """
        if inclusive_use_scalevar_uncertainties:
            if use_user_uncertainties:
                # Both scalevar and user uncertainties
                from validphys.theorycovariance.construction import total_theory_covmat_fitting

                f = total_theory_covmat_fitting
            else:
                # Only scalevar uncertainties
                from validphys.theorycovariance.construction import theory_covmat_custom_fitting

                f = theory_covmat_custom_fitting
        elif use_user_uncertainties:
            # Only user uncertainties
            from validphys.theorycovariance.construction import user_covmat_fitting

            f = user_covmat_fitting

        @functools.wraps(f)
        def res(*args, **kwargs):
            return f(*args, **kwargs)

        # Set this to get the same filename regardless of the action.
        res.__name__ = "theory_covmat"
        return res

    def produce_fitthcovmat(
        self, use_thcovmat_if_present: bool = False, fit: (str, type(None)) = None
    ):
        """If a `fit` is specified and `use_thcovmat_if_present` is `True` then returns the
        corresponding covariance matrix for the given fit if it exists. If the fit doesn't have a
        theory covariance matrix then returns `False`.
        """
        if not isinstance(use_thcovmat_if_present, bool):
            raise ConfigError("use_thcovmat_if_present should be a boolean, by default it is False")

        if use_thcovmat_if_present and not fit:
            raise ConfigError("`use_thcovmat_if_present` was true but no `fit` was specified.")

        if use_thcovmat_if_present and fit:
            try:
                thcovmat_present = fit.as_input()["theorycovmatconfig"]["use_thcovmat_in_fitting"]
            except KeyError:
                # assume covmat wasn't used and fill in key accordingly but warn user
                log.warning(
                    "use_thcovmat_if_present was true but the flag "
                    "`use_thcovmat_in_fitting` didn't exist in the runcard for "
                    f"{fit.name}. Theory covariance matrix will not be used "
                    "in any statistical estimators."
                )
                thcovmat_present = False

        if use_thcovmat_if_present and thcovmat_present:
            # Expected directory of theory covmat hardcoded
            covmat_path = fit.path / "tables"
            # All possible valid files
            covfiles = sorted(covmat_path.glob("*theory_covmat*.csv"))
            if not covfiles:
                raise ConfigError(
                    "Fit appeared to use theory covmat in fit but the file was not at the "
                    f"usual location: {covmat_path}."
                )
            if len(covfiles) > 1:
                raise ConfigError(
                    "More than one valid theory covmat file found at the "
                    f"usual location: {covmat_path}. These are {covfiles}."
                )
            fit_theory_covmat = ThCovMatSpec(covfiles[0])
        else:
            fit_theory_covmat = None
        return fit_theory_covmat

    def parse_speclabel(self, label: (str, type(None))):
        """A label for a dataspec. To be used in some plots"""
        return label

    @element_of("fitdeclarations")
    def parse_fitdeclaration(self, label: str):
        """Used to guess some informtion from the fit name, without having
        to download it. This is meant to be used with other providers like
        e.g.:

        {@with fits_as_from_fitdeclarations::fits_name_from_fitdeclarations@}
        {@ ...do stuff... @}
        {@endwith@}
        """
        return label

    def produce_all_commondata(self):
        """produces all commondata using the loader function"""
        ds_names = self.loader.available_datasets
        ds_inputs = [self.parse_dataset_input({"dataset": ds}) for ds in ds_names]
        cd_out = [self.produce_commondata(dataset_input=ds_input) for ds_input in ds_inputs]
        return cd_out

    def parse_groupby(self, grouping: str):
        """parses the groupby key and checks it is an allowed grouping"""
        # TODO: think if better way to do this properly
        if grouping not in ["experiment", "nnpdf31_process"]:
            raise ConfigError(f"Grouping not available: {grouping}, did you spell it " "correctly?")
        return grouping

    def parse_norm_threshold(self, val: (numbers.Number, type(None))):
        """The threshold to use for covariance matrix normalisation, sets
        the maximum l2 norm of the inverse covariance matrix, by clipping
        smallest eigenvalues

        If norm_threshold is set to None, then no covmat regularization is
        performed

        """
        if val is not None:
            if val <= 0:
                raise ConfigError("norm_threshold must be greater than zero.")
            log.info(f"Regularizing covariance matrices with norm threshold: {val}")
        return val

    def produce_no_covmat_reg(self):
        """explicitly set norm_threshold to None so that no covariance matrix
        regularization is performed

        """
        return {"norm_threshold": None}

    @configparser.record_from_defaults
    def parse_default_filter_rules(self, spec: (str, type(None))):
        return spec

    def load_default_default_filter_rules(self, spec):
        import validphys.cuts.lockfiles

        lock_token = "_filters.lock.yaml"
        try:
            return yaml.safe_load(read_text(validphys.cuts.lockfiles, f"{spec}{lock_token}"))
        except FileNotFoundError as e:
            alternatives = [
                el.strip(lock_token)
                for el in contents(validphys.cuts.lockfiles)
                if el.endswith(lock_token)
            ]
            raise ConfigError(
                f"Default filter rules not found: {spec}",
                bad_item=spec,
                alternatives=alternatives,
                display_alternatives="all",
            )

    def parse_filter_rules(self, filter_rules: (list, type(None))):
        """A list of filter rules. See https://docs.nnpdf.science/vp/filters.html
        for details on the syntax"""
        log.warning("Overwriting filter rules")
        return filter_rules

    def parse_default_filter_rules_recorded_spec_(self, spec):
        """This function is a hacky fix for parsing the recorded spec
        of filter rules. The reason we need this function is that without
        it reportengine detects a conflict in the `dataset` key.
        """
        return spec

    def produce_rules(
        self,
        theoryid,
        use_cuts,
        defaults,
        default_filter_rules=None,
        filter_rules=None,
        default_filter_rules_recorded_spec_=None,
    ):
        """Produce filter rules based on the user defined input and defaults."""
        from validphys.filters import Rule, RuleProcessingError, default_filter_rules_input

        theory_parameters = theoryid.get_description()

        if filter_rules is None:
            # Don't bother loading the rules if we are not using them.
            if use_cuts is not CutsPolicy.INTERNAL:
                return None
            if default_filter_rules_recorded_spec_ is not None:
                filter_rules = default_filter_rules_recorded_spec_[default_filter_rules]
            else:
                filter_rules = default_filter_rules_input()

        try:
            rule_list = [
                Rule(
                    initial_data=i,
                    defaults=defaults,
                    theory_parameters=theory_parameters,
                    loader=self.loader,
                )
                for i in filter_rules
            ]
        except RuleProcessingError as e:
            raise ConfigError(f"Error Processing filter rules: {e}") from e

        return rule_list

    @configparser.record_from_defaults
    def parse_default_filter_settings(self, spec: (str, type(None))):
        return spec

    def load_default_default_filter_settings(self, spec):
        import validphys.cuts.lockfiles

        lock_token = "_defaults.lock.yaml"
        try:
            return yaml.safe_load(read_text(validphys.cuts.lockfiles, f"{spec}{lock_token}"))
        except FileNotFoundError as e:
            alternatives = alternatives = [
                el.strip(lock_token)
                for el in contents(validphys.cuts.lockfiles)
                if el.endswith(lock_token)
            ]
            raise ConfigError(
                f"Default filter settings not found: {spec}",
                bad_item=spec,
                alternatives=alternatives,
                display_alternatives="all",
            )

    def parse_filter_defaults(self, filter_defaults: (dict, type(None))):
        """A mapping containing the default kinematic limits to be used when
        filtering data (when using internal cuts).
        Currently these limits are ``q2min``, ``w2min`` and ``xmin``.
        """
        log.warning("Overwriting filter defaults")
        return filter_defaults

    def produce_defaults(
        self,
        q2min=None,
        w2min=None,
<<<<<<< HEAD
        xmin=None,
=======
        maxTau=None,
>>>>>>> 5b5d058c
        default_filter_settings=None,
        filter_defaults={},
        default_filter_settings_recorded_spec_=None,
    ):
<<<<<<< HEAD
        """Produce default values for filters taking into account both the
        values of ``q2min``,``w2min`` and ``xmin`` defined at namespace
=======
        """Produce default values for filters taking into account the
        values of ``q2min``, ` `w2min`` and ``maxTau`` defined at namespace
>>>>>>> 5b5d058c
        level and those inside a ``filter_defaults`` mapping.
        """
        from validphys.filters import default_filter_settings_input
        if (
            q2min is not None
            and "q2min" in filter_defaults
            and q2min != filter_defaults["q2min"]
        ):
            raise ConfigError("q2min defined multiple times with different values")
        if w2min is not None and "w2min" in filter_defaults and w2min != filter_defaults["w2min"]:
            raise ConfigError("w2min defined multiple times with different values")
<<<<<<< HEAD
        if (
            xmin is not None
            and "xmin" in filter_defaults
            and xmin != filter_defaults["xmin"]
        ):
            raise ConfigError("w2min defined multiple times with different values")
=======
        
        if (
            maxTau is not None
            and "maxTau" in filter_defaults
            and maxTau != filter_defaults["maxTau"]
        ):
            raise ConfigError("maxTau defined multiple times with different values")
>>>>>>> 5b5d058c

        if default_filter_settings_recorded_spec_ is not None:
            filter_defaults = default_filter_settings_recorded_spec_[default_filter_settings]
            # If we find recorded specs return immediately and don't read q2min and w2min
            # from runcard
            return filter_defaults
        elif not filter_defaults:
            filter_defaults = default_filter_settings_input()
            defaults_loaded = True
        else:
            defaults_loaded = False

        if q2min is not None and defaults_loaded:
            log.warning("Using q2min from runcard")
            filter_defaults["q2min"] = q2min

        if w2min is not None and defaults_loaded:
            log.warning("Using w2min from runcard")
            filter_defaults["w2min"] = w2min
<<<<<<< HEAD
        
        if xmin is not None and defaults_loaded:
            log.warning("Using xmin from runcard")
            filter_defaults["xmin"] = xmin

=======
            
        if maxTau is not None and defaults_loaded:
            log.warning("Using maxTau from runcard")
            filter_defaults["maxTau"] = maxTau
            
>>>>>>> 5b5d058c
        return filter_defaults

    def produce_data(
        self,
        data_input,
        *,
        group_name="data",
    ):
        """A set of datasets where correlated systematics are taken
        into account
        """
        datasets = []
        for dsinp in data_input:
            with self.set_context(ns=self._curr_ns.new_child({"dataset_input": dsinp})):
                datasets.append(self.parse_from_(None, "dataset", write=False)[1])

        return DataGroupSpec(name=group_name, datasets=datasets, dsinputs=data_input)

    def _parse_data_input_from_(
        self,
        parse_from_value: (str, type(None)),
        additional_context: (dict, type(None)) = None,
    ):
        """Function which parses the ``data_input`` from a namespace. Usage
        is similar to :py:meth:`self.parse_from_` except this function bridges
        the gap between the new and old way of specifying data.

        First it attempts to parse ``dataset_inputs`` from the namespace
        specified by ``parse_from_value``, for more information see
        :py:meth:`self.parse_from_`. If that fails then attempt to parse
        ``experiments``. If both should fail then raise the first exception
        encountered from the second, so that the cause can be surface in
        ``debug`` mode.

        Parameters
        ----------
        parse_from_value: str, None
            value which will be passed to :py:meth:`self.parse_from_`. If None
            then parses from the current namespace but can also be another
            input resource which can be resolved as a ``dict``.
        additional_context: dict, None
            additional context to update the namespace specified by
            ``parse_from_value``.
            In the case of this function, if ``experiments`` needs to be parsed
            then it has the additional requirements of ``theoryid`` and
            ``use_cuts`` which should either already be present in
            ``parse_from_value`` or can be passed as a ``dict`` using this
            parameter i.e ``additional_context={"theoryid": 53}``.

        """
        with self.set_context(ns=self._curr_ns.new_child(additional_context)):
            # new fits have dataset_inputs, old fits have experiments
            data_key = "dataset_inputs"
            try:
                _, data_val = self.parse_from_(parse_from_value, data_key, write=False)
            except ConfigError as e:
                data_key = "experiments"
                log.warning(
                    "`experiments` has been deprecated, specify data using `dataset_inputs`. "
                    "Any grouping defined by `experiments` is being ignored."
                )
                # We need to make theoryid available if using experiments
                try:
                    _, experiments = self.parse_from_(parse_from_value, data_key, write=False)
                    data_val = NSList(
                        [dsinput for experiment in experiments for dsinput in experiment.dsinputs],
                        nskey="dataset_input",
                    )
                except ConfigError as inner_error:
                    log.error(inner_error)
                    raise e from inner_error
        return data_val

    def produce_data_input(self):
        """Produce the ``data_input`` which is a flat list of ``dataset_input`` s.
        This production rule handles the backwards compatibility with old datasets
        which specify ``experiments`` in the runcard.

        """
        # parse from current namespace with no additional context.
        return self._parse_data_input_from_(None)

    def parse_metadata_group(self, group: str):
        """User specified key to group data by. The key must exist in the
        PLOTTING file for example `experiment`
        """
        return group

    @record_from_defaults
    def parse_data_grouping(self, key):
        """a key which indicates which default grouping to use. Mainly for
        internal use. It allows the default grouping of experiment to be applied
        to runcards which don't specify `metadata_group` without there being
        a namespace conflict in the lockfile

        """
        return key

    def load_default_data_grouping(self, spec):
        """Load the default grouping of data"""
        # slightly superfluous, only one default at present but perhaps
        # somebody will want to add to this at some point e.g for th. uncertainties
        allowed = {"standard_report": "experiment", "thcovmat_fit": "ALL"}
        return allowed[spec]

    def produce_processed_data_grouping(
        self,
        use_thcovmat_in_fitting=False,
        use_thcovmat_in_sampling=False,
        data_grouping=None,
        data_grouping_recorded_spec_=None,
    ):
        """Process the data_grouping key from the runcard, or lockfile. If
        `data_grouping_recorded_spec_` is present then its value is taken, and
        the runcard is assumed to be a lockfile.

        If data_grouping is None, then, if either use_thcovmat_in_fitting or use_thcovmat_in_sampling
        (or both) are true (which means that the fit is a thcovmat fit), group all the datasets
        together, otherwise fall back to the default behaviour of grouping by
        experiment (called standard_report).

        Else, the user can specfiy their own grouping, for example metadata_process.
        """
        if data_grouping is None:
            # fallback to old default behaviour, but still record to lockfile
            data_grouping = self.parse_data_grouping("standard_report")
            if use_thcovmat_in_fitting or use_thcovmat_in_sampling:
                data_grouping = self.parse_data_grouping("thcovmat_fit")
        if data_grouping_recorded_spec_ is not None:
            return data_grouping_recorded_spec_[data_grouping]
        return self.load_default_data_grouping(data_grouping)

    def produce_processed_metadata_group(self, processed_data_grouping, metadata_group=None):
        """Expose the final data grouping result. Either metadata_group is
        specified by user, in which case uses `processed_data_grouping` which
        is experiment by default.
        """
        if metadata_group is None:
            return processed_data_grouping
        return metadata_group

    def produce_group_dataset_inputs_by_metadata(
        self,
        data_input,
        processed_metadata_group,
    ):
        """Take the data and the processed_metadata_group key and attempt
        to group the data, returns a list where each element specifies the data_input
        for a single group and the group_name
        """
        res = defaultdict(list)
        for dsinput in data_input:
            # special case of custom group, take the grouping from the dataset input
            if processed_metadata_group == "custom_group":
                group_name = str(dsinput.custom_group)
            # special case of ALL, grouping everything together
            if processed_metadata_group == "ALL":
                group_name = processed_metadata_group
            # otherwise try and take the key from the metadata.
            else:
                cd = self.produce_commondata(dataset_input=dsinput)
                try:
                    metadata = get_info(cd)
                    group_name = str(getattr(metadata, processed_metadata_group))
                except AttributeError as e:
                    raise ConfigError(
                        f"Unable to find key: {processed_metadata_group} in "
                        f"metadata for {dsinput.name}. Ensure the PLOTTING file "
                        "for this dataset contains the key.",
                        bad_item=processed_metadata_group,
                        alternatives=metadata.__dict__,
                    ) from e
            # in both cases we cast group name to str explicitly.
            res[group_name].append(dsinput)
        return [
            {"data_input": NSList(group, nskey="dataset_input"), "group_name": name}
            for name, group in res.items()
        ]

    def produce_fivetheories(self, point_prescription):
        if point_prescription == "5bar point":
            return "bar"
        elif point_prescription == "5 point":
            return "nobar"
        return None

    def produce_seventheories(self, point_prescription):
        if point_prescription == "7 point":
            # This is None because is the default choice
            return None
        elif point_prescription == "7original point":
            return "original"
        return None

    def produce_group_dataset_inputs_by_experiment(self, data_input):
        return self.produce_group_dataset_inputs_by_metadata(data_input, "experiment")

    def produce_group_dataset_inputs_by_process(self, data_input):
        return self.produce_group_dataset_inputs_by_metadata(data_input, "nnpdf31_process")

    def produce_scale_variation_theories(self, theoryid, point_prescription):
        """Produces a list of theoryids given a theoryid at central scales and a point
        prescription. The options for the latter are '3 point', '5 point', '5bar point', '7 point'
        and '9 point'. Note that these are defined in arXiv:1906.10698. This hard codes the
        theories needed for each prescription to avoid user error."""
        pp = point_prescription
        th = theoryid.id

        lsv = yaml.safe_load(read_text(validphys.scalevariations, "scalevariationtheoryids.yaml"))

        scalevarsfor_list = lsv["scale_variations_for"]
        # Allowed central theoryids
        cent_thids = [str(scalevarsfor_dict["theoryid"]) for scalevarsfor_dict in scalevarsfor_list]
        if th not in cent_thids:
            valid_thids = ", ".join(cent_thids)
            raise ConfigError(
                "Scale variations are not currently defined for this central theoryid. It is "
                + f"currently only possible to use one of the following as the central theory: {valid_thids}. "
                + "Please use one of these instead if you wish to include theory uncertainties here."
            )

        # Find scales that correspond to this point prescription
        pp_scales_dict = yaml.safe_load(
            read_text(validphys.scalevariations, "pointprescriptions.yaml")
        )

        try:
            scales = pp_scales_dict[pp]
        except KeyError:
            valid_pps = ", ".join(pp_scales_dict.keys())
            raise ConfigError(
                "Scale variations are not currently defined for this point prescription. This "
                + "configuration only works when 'point_prescription' is equal to one of the "
                + f"following: {valid_pps}. Please use one of these instead if you wish to "
                + "include theory uncertainties here."
            )

        # Get dictionary containing theoryid and variations for central theory from runcard
        for scalevarsfor_dict in scalevarsfor_list:
            if scalevarsfor_dict["theoryid"] == int(th):
                theoryid_variations = scalevarsfor_dict

        # Find theoryids for given point prescription for given central theoryid
        try:
            thids = [theoryid_variations["variations"][scale] for scale in scales]
        except KeyError:
            available_scales = list(theoryid_variations["variations"])
            missing_scales = []
            for scale in scales:
                if scale not in available_scales:
                    missing_scales.append(scale)
            missing_scales_string = ", ".join(missing_scales)
            raise ConfigError(
                "For this central theoryid, the requested point prescription is not currently "
                + "available. To use this point prescription for this central theoryid, theoryids "
                + "that correspond to the following scale choices must be created and added to "
                + "validphys2/src/validphys/scalevariations/scalevariationtheoryids.yaml: "
                + f"(k_F, k_R) = {missing_scales_string}."
            )

        # Check each theory is loaded
        theoryids = [self.loader.check_theoryID(thid) for thid in thids]
        # NSList needs to be used for theoryids to be recognised as a namespace
        return {"theoryids": NSList(theoryids, nskey="theoryid")}

    @configparser.explicit_node
    def produce_filter_data(self, fakedata: bool = False, theorycovmatconfig=None):
        """Set the action used to filter the data to filter either real or
        closure data. If the closure data filter is being used and if the
        theory covariance matrix is not being closure tested then filter
        data by experiment for efficiency"""
        import validphys.filters

        if not fakedata:
            return validphys.filters.filter_real_data
        else:
            if theorycovmatconfig is not None and theorycovmatconfig.get(
                "use_thcovmat_in_sampling"
            ):
                # NOTE: By the time we run theory covmat closure tests,
                # hopefully the generation of pseudodata will be done in python.
                raise ConfigError(
                    "Generating closure test data which samples from the theory "
                    "covariance matrix has not been implemented yet."
                )
            return validphys.filters.filter_closure_data_by_experiment

    @configparser.explicit_node
    def produce_total_chi2_data(self, fitthcovmat):
        """If there is no theory covmat for the fit, then calculate the
        total chi2 by summing the chi2 from each experiment.
        """
        import validphys.results

        if fitthcovmat is None:
            return validphys.results.total_chi2_data_from_experiments
        return validphys.results.dataset_inputs_abs_chi2_data

    @configparser.explicit_node
    def produce_total_phi_data(self, fitthcovmat):
        """If there is no theory covmat for the fit, then calculate the total
        phi using contributions from each experiment.
        """
        import validphys.results

        if fitthcovmat is None:
            return validphys.results.total_phi_data_from_experiments
        return validphys.results.dataset_inputs_phi_data


class Config(report.Config, CoreConfig, ParamfitsConfig):
    """The effective configuration parser class."""

    pass<|MERGE_RESOLUTION|>--- conflicted
+++ resolved
@@ -1378,50 +1378,34 @@
         self,
         q2min=None,
         w2min=None,
-<<<<<<< HEAD
         xmin=None,
-=======
         maxTau=None,
->>>>>>> 5b5d058c
         default_filter_settings=None,
         filter_defaults={},
         default_filter_settings_recorded_spec_=None,
     ):
-<<<<<<< HEAD
         """Produce default values for filters taking into account both the
-        values of ``q2min``,``w2min`` and ``xmin`` defined at namespace
-=======
-        """Produce default values for filters taking into account the
-        values of ``q2min``, ` `w2min`` and ``maxTau`` defined at namespace
->>>>>>> 5b5d058c
+        values of ``q2min``,``w2min``, ``maxTau`` and ``xmin`` defined at namespace
         level and those inside a ``filter_defaults`` mapping.
         """
         from validphys.filters import default_filter_settings_input
-        if (
-            q2min is not None
-            and "q2min" in filter_defaults
-            and q2min != filter_defaults["q2min"]
-        ):
+
+        if q2min is not None and "q2min" in filter_defaults and q2min != filter_defaults["q2min"]:
             raise ConfigError("q2min defined multiple times with different values")
         if w2min is not None and "w2min" in filter_defaults and w2min != filter_defaults["w2min"]:
             raise ConfigError("w2min defined multiple times with different values")
-<<<<<<< HEAD
         if (
             xmin is not None
             and "xmin" in filter_defaults
             and xmin != filter_defaults["xmin"]
         ):
             raise ConfigError("w2min defined multiple times with different values")
-=======
-        
         if (
             maxTau is not None
             and "maxTau" in filter_defaults
             and maxTau != filter_defaults["maxTau"]
         ):
             raise ConfigError("maxTau defined multiple times with different values")
->>>>>>> 5b5d058c
-
         if default_filter_settings_recorded_spec_ is not None:
             filter_defaults = default_filter_settings_recorded_spec_[default_filter_settings]
             # If we find recorded specs return immediately and don't read q2min and w2min
@@ -1440,19 +1424,14 @@
         if w2min is not None and defaults_loaded:
             log.warning("Using w2min from runcard")
             filter_defaults["w2min"] = w2min
-<<<<<<< HEAD
         
         if xmin is not None and defaults_loaded:
             log.warning("Using xmin from runcard")
             filter_defaults["xmin"] = xmin
-
-=======
-            
         if maxTau is not None and defaults_loaded:
             log.warning("Using maxTau from runcard")
             filter_defaults["maxTau"] = maxTau
             
->>>>>>> 5b5d058c
         return filter_defaults
 
     def produce_data(
