# -*- coding: utf-8 -*-
"""
<<<<<<< HEAD
The effective exponents plots are a check of optimization of two important
fit parameters in the NNPDF model: a (alpha) and b (beta) exponents chosen in
a way that pdf = x^a (1-x)^b NN(x) fit has the minimal error function.
=======
Tools for computing and plotting effective exponents.
>>>>>>> 6484e8da1bab8cc0e25e844c799db8de4b5d73de
"""
from __future__ import generator_stop

import logging
import warnings
import numpy as np

from reportengine.figure import figuregen
from reportengine.floatformatting import format_number

from validphys.checks import check_scale, CheckError, make_argcheck, check_positive
from validphys.plots import check_pdf_normalize_to
from validphys.plots import BandPDFPlotter
from validphys.plots import PDFPlotter
from validphys.pdfbases import (Basis, check_basis)

import validphys.pdfgrids as pdfgrids

log = logging.getLogger(__name__)

@check_positive('Q')
@pdfgrids._check_limits
@make_argcheck(check_basis)
<<<<<<< HEAD
def alpha_eff(pdfs,xmin=1e-5,xmax=0.1,Q=1.65,basis='evolution',flavours=None):
=======
def alpha_eff(pdfs,xmin=1e-6,xmax=0.1,Q=1.65,basis='evolution',flavours=None):
>>>>>>> 6484e8da1bab8cc0e25e844c799db8de4b5d73de
    """Return a list of xplotting_grids containing the value of the effective
    exponent alpha at the specified values of x and flavour.
    alpha is relevant at small x, hence the linear scale.

    basis: Is one of the bases defined in pdfbases.py. This includes 'flavour'
    and 'evolution'.

    flavours: A set of elements from the basis.
    If None, the defaults for that basis will be selected.

    Q: The PDF scale in GeV.
    """
    checked = check_basis(basis, flavours)
    basis = checked['basis']
    flavours = checked['flavours']

    alphaGrids=[]
    xGrid = pdfgrids.xgrid(xmin, xmax,'log', 200)

    for pdf in pdfs:
        pdfGrid = pdfgrids.xplotting_grid(pdf, Q, xgrid=xGrid, basis=basis,flavours=flavours)
        pdfGrid_values = pdfGrid.grid_values
        xGrid = pdfGrid.xgrid #NOTE: without this I get "setting an array element with a sequence"
        with warnings.catch_warnings():
            warnings.simplefilter('ignore', RuntimeWarning)
            alphaGrid_values = -np.log(abs(pdfGrid_values/xGrid))/np.log(xGrid)
        alphaGrid = pdfGrid._replace(grid_values=alphaGrid_values)
        alphaGrids.append(alphaGrid)

    return alphaGrids #.grid_values


@check_positive('Q')
@pdfgrids._check_limits
@make_argcheck(check_basis)
def beta_eff(pdfs,xmin=1e-2,xmax=0.9,Q=1.65,basis='evolution',flavours=None):
    """Return a list of xplotting_grids containing the value of the effective
    exponent beta at the specified values of x and flavour.
    beta is relevant at large x, hence the linear scale.

    basis: Is one of the bases defined in pdfbases.py. This includes 'flavour'
    and 'evolution'.

    flavours: A set of elements from the basis.
    If None, the defaults for that basis will be selected.

    Q: The PDF scale in GeV.
    """
    checked = check_basis(basis, flavours)
    basis = checked['basis']
    flavours = checked['flavours']

    betaGrids=[]
    xGrid = pdfgrids.xgrid(xmin, xmax,'linear', 200)

    for pdf in pdfs:
        pdfGrid = pdfgrids.xplotting_grid(pdf, Q, xgrid=xGrid, basis=basis,flavours=flavours)
        pdfGrid_values = pdfGrid.grid_values
        xGrid = pdfGrid.xgrid #NOTE: without this I get "setting an array element with a sequence"
        with warnings.catch_warnings():
            warnings.simplefilter('ignore', RuntimeWarning)
            betaGrid_values = np.log(abs(pdfGrid_values/xGrid))/np.log(1-xGrid)
        betaGrid = pdfGrid._replace(grid_values=betaGrid_values)
        betaGrids.append(betaGrid)

    return betaGrids #.grid_values

class PreprocessingPlotter(PDFPlotter):
    """ Class inherenting from BandPDFPlotter, has the same functionality
    but with overloaded title and ylabel to take into account the effective
    exponents names.
    """
    def __init__(self, exponent, *args,  **kwargs):
        self.exponent = exponent
        super().__init__(*args, **kwargs)

    def get_title(self, parton_name):
<<<<<<< HEAD
        return fr"$\{self.exponent}_e$ for ${parton_name}$ at {self.Q:.1} Gev"

    def get_ylabel(self, parton_name):
        if self.normalize_to is not None:
            return "Ratio to {}".format(self.normalize_pdf.label)
        else:
            return fr"$\{self.exponent}_e$ for ${parton_name}$"
=======
        return fr"$\{self.exponent}_e$ for ${parton_name}$ at {format_number(self.Q, 3)} Gev"

    def get_ylabel(self, parton_name):
<<<<<<< HEAD
        if self.normalize_to is not None:
            return "Ratio to {}".format(self.normalize_pdf.label)
        else:
            return fr"$\{self.exponent}_e$ for ${parton_name}$"
=======
        return fr"$\{self.exponent}_e$ for ${parton_name}$"
>>>>>>> 6484e8da1bab8cc0e25e844c799db8de4b5d73de
>>>>>>> 97f2f2ff

class ExponentBandPlotter(BandPDFPlotter, PreprocessingPlotter): pass

@figuregen
@check_pdf_normalize_to
def plot_alphaEff(pdfs, alpha_eff, normalize_to:(int,str,type(None))=None):
    """Plot the central value and the uncertainty of a list of effective
    exponents as a function of x for a given value of Q. If normalize_to
    is given, plot the ratios to the corresponding alpha effective.
    Otherwise, plot absolute values.
    See the help for ``xplotting_grid`` for information on how to set basis,
    flavours and x ranges. Yields one figure per PDF flavour.

    normalize_to:  Either the name of one of the alpha effective or its
    corresponding index in the list, starting from one, or None to plot
    absolute values.

    xscale: One of the matplotlib allowed scales. If undefined, it will be
    set based on the scale in xgrid, which should be used instead.
    """
    yield from ExponentBandPlotter('alpha', pdfs, alpha_eff, 'log', normalize_to)

@figuregen
@check_pdf_normalize_to
def plot_betaEff(pdfs, beta_eff, normalize_to:(int,str,type(None))=None):
    """ Same as plot_alphaEff but for beta effective exponent """
    yield from ExponentBandPlotter('beta', pdfs, beta_eff, 'linear', normalize_to)<|MERGE_RESOLUTION|>--- conflicted
+++ resolved
@@ -1,12 +1,6 @@
 # -*- coding: utf-8 -*-
 """
-<<<<<<< HEAD
-The effective exponents plots are a check of optimization of two important
-fit parameters in the NNPDF model: a (alpha) and b (beta) exponents chosen in
-a way that pdf = x^a (1-x)^b NN(x) fit has the minimal error function.
-=======
 Tools for computing and plotting effective exponents.
->>>>>>> 6484e8da1bab8cc0e25e844c799db8de4b5d73de
 """
 from __future__ import generator_stop
 
@@ -30,11 +24,7 @@
 @check_positive('Q')
 @pdfgrids._check_limits
 @make_argcheck(check_basis)
-<<<<<<< HEAD
 def alpha_eff(pdfs,xmin=1e-5,xmax=0.1,Q=1.65,basis='evolution',flavours=None):
-=======
-def alpha_eff(pdfs,xmin=1e-6,xmax=0.1,Q=1.65,basis='evolution',flavours=None):
->>>>>>> 6484e8da1bab8cc0e25e844c799db8de4b5d73de
     """Return a list of xplotting_grids containing the value of the effective
     exponent alpha at the specified values of x and flavour.
     alpha is relevant at small x, hence the linear scale.
@@ -112,7 +102,6 @@
         super().__init__(*args, **kwargs)
 
     def get_title(self, parton_name):
-<<<<<<< HEAD
         return fr"$\{self.exponent}_e$ for ${parton_name}$ at {self.Q:.1} Gev"
 
     def get_ylabel(self, parton_name):
@@ -120,19 +109,6 @@
             return "Ratio to {}".format(self.normalize_pdf.label)
         else:
             return fr"$\{self.exponent}_e$ for ${parton_name}$"
-=======
-        return fr"$\{self.exponent}_e$ for ${parton_name}$ at {format_number(self.Q, 3)} Gev"
-
-    def get_ylabel(self, parton_name):
-<<<<<<< HEAD
-        if self.normalize_to is not None:
-            return "Ratio to {}".format(self.normalize_pdf.label)
-        else:
-            return fr"$\{self.exponent}_e$ for ${parton_name}$"
-=======
-        return fr"$\{self.exponent}_e$ for ${parton_name}$"
->>>>>>> 6484e8da1bab8cc0e25e844c799db8de4b5d73de
->>>>>>> 97f2f2ff
 
 class ExponentBandPlotter(BandPDFPlotter, PreprocessingPlotter): pass
 
