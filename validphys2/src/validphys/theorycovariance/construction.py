# -*- coding: utf-8 -*-
"""
construction.py
Tools for constructing theory covariance matrices and computing their chi2s.
"""
from __future__ import generator_stop

import logging

from collections import defaultdict, namedtuple
import numpy as np
import scipy.linalg as la
import pandas as pd

from reportengine.table import table
from reportengine import collect

from validphys.results import (
    procs_central_values,
    procs_central_values_no_table,
    procs_data_values,
)
from validphys.results import Chi2Data, results
from validphys.calcutils import calc_chi2, all_chi2_theory, central_chi2_theory
from validphys.theorycovariance.theorycovarianceutils import (
    process_lookup,
    check_correct_theory_combination,
)

log = logging.getLogger(__name__)

theoryids_procs_central_values = collect(procs_central_values, ("theoryids",))

theoryids_procs_central_values_no_table = collect(
    procs_central_values_no_table, ("theoryids",)
)

collected_theoryids = collect("theoryids", ["theoryconfig",])


def make_scale_var_covmat(predictions):
    """Takes N theory predictions at different scales and applies N-pt scale
    variations to produce a covariance matrix."""
    l = len(predictions)
    central, *others = predictions
    deltas = (other - central for other in others)
    if l == 3:
        norm = 0.5
    elif l == 5:
        norm = 0.5
    elif l == 7:
        norm = 1 / 3
    elif l == 9:
        norm = 0.25
    s = norm * sum(np.outer(d, d) for d in deltas)
    return s


@check_correct_theory_combination
def theory_covmat_singleprocess_no_table(
    theoryids_procs_central_values_no_table,
    procs_index,
    theoryids,
    fivetheories: (str, type(None)) = None,
):

    """Calculates the theory covariance matrix for scale variations.
    The matrix is a dataframe indexed by procs_index."""
    s = make_scale_var_covmat(theoryids_procs_central_values_no_table)
    df = pd.DataFrame(s, index=procs_index, columns=procs_index)
    return df


@table
@check_correct_theory_combination
def theory_covmat_singleprocess(
    theory_covmat_singleprocess_no_table, fivetheories: (str, type(None)) = None
):
    """Duplicate of theory_covmat_singleprocess_no_table but with a table decorator."""
    return theory_covmat_singleprocess_no_table


results_bytheoryids = collect(results, ("theoryids",))
each_dataset_results_bytheory = collect(
    "results_bytheoryids", ("group_dataset_inputs_by_process", "data")
)


@check_correct_theory_combination
def theory_covmat_datasets(
    each_dataset_results_bytheory, fivetheories: (str, type(None)) = None
):
    """Produces an array of theory covariance matrices. Each matrix corresponds
    to a different dataset, which must be specified in the runcard."""
    dataset_covmats = []
    for dataset in each_dataset_results_bytheory:
        theory_centrals = [x[1].central_value for x in dataset]
        s = make_scale_var_covmat(theory_centrals)
        dataset_covmats.append(s)
    return dataset_covmats


@check_correct_theory_combination
def total_covmat_datasets(
    each_dataset_results_bytheory, fivetheories: (str, type(None)) = None
):
    """Produces an array of total covariance matrices; the sum of experimental
    and scale-varied theory covariance matrices. Each matrix corresponds
    to a different dataset, which must be specified in the runcard.
    These are needed for calculation of chi2 per dataset."""
    dataset_covmats = []
    for dataset in each_dataset_results_bytheory:
        theory_centrals = [x[1].central_value for x in dataset]
        s = make_scale_var_covmat(theory_centrals)
        sigma = dataset[0][0].covmat
        cov = s + sigma
        dataset_covmats.append(cov)
    return dataset_covmats


@check_correct_theory_combination
def total_covmat_diagtheory_datasets(
    each_dataset_results_bytheory, fivetheories: (str, type(None)) = None
):
    """Same as total_covmat_theory_datasets but for diagonal theory only"""
    dataset_covmats = []
    for dataset in each_dataset_results_bytheory:
        theory_centrals = [x[1].central_value for x in dataset]
        s = make_scale_var_covmat(theory_centrals)
        # Initialise array of zeros and set precision to same as FK tables
        s_diag = np.zeros((len(s), len(s)), dtype=np.float32)
        np.fill_diagonal(s_diag, np.diag(s))
        sigma = dataset[0][0].covmat
        cov = s_diag + sigma
        dataset_covmats.append(cov)
    return dataset_covmats


@table
def theory_block_diag_covmat(theory_covmat_datasets, procs_index):
    """Takes the theory covariance matrices for individual datasets and
    returns a data frame with a block diagonal theory covariance matrix
    by dataset"""
    s = la.block_diag(*theory_covmat_datasets)
    df = pd.DataFrame(s, index=procs_index, columns=procs_index)
    return df


@table
def theory_diagonal_covmat(theory_covmat_singleprocess_no_table, procs_index):
    """Returns theory covmat with only diagonal values"""
    s = theory_covmat_singleprocess_no_table.values
    # Initialise array of zeros and set precision to same as FK tables
    s_diag = np.zeros((len(s), len(s)), dtype=np.float32)
    np.fill_diagonal(s_diag, np.diag(s))
    df = pd.DataFrame(s_diag, index=procs_index, columns=procs_index)
    return df


procs_results_theory = collect("procs_results", ("theoryids",))


@check_correct_theory_combination
def total_covmat_procs(procs_results_theory, fivetheories: (str, type(None)) = None):
    """Same as total_covmat_datasets but per experiment rather than
    per dataset. Needed for calculation of chi2 per experiment."""
    proc_result_covmats = []
    for proc_result in zip(*procs_results_theory):
        theory_centrals = [x[1].central_value for x in proc_result]
        s = make_scale_var_covmat(theory_centrals)
        sigma = proc_result[0][0].covmat
        cov = s + sigma
        proc_result_covmats.append(cov)
    return proc_result_covmats

<<<<<<< HEAD
=======

commondata_procs = collect("commondata", ["group_dataset_inputs_by_process", "data"])


>>>>>>> f17ebd30
def dataset_names(data_input):
    """Returns a list of the names of the datasets, in the same order as
    they are inputted in the runcard"""
    return [el.name for el in data_input]


ProcessInfo = namedtuple("ProcessInfo", ("theory", "namelist", "sizes"))


def combine_by_type(each_dataset_results_bytheory, dataset_names):
    """Groups the datasets according to processes and returns three objects:
    theories_by_process: the relevant theories grouped by process type
    ordered_names: dictionary with keys of process type and values being the
                   corresponding list of names of datasets, in the order they
                   are appended to theories_by_process
    dataset_size:  dictionary with keys of dataset name and values being the
                   number of points in that dataset"""
    dataset_size = defaultdict(list)
    theories_by_process = defaultdict(list)
    ordered_names = defaultdict(list)
    for dataset, name in zip(each_dataset_results_bytheory, dataset_names):
        theory_centrals = [x[1].central_value for x in dataset]
        dataset_size[name] = len(theory_centrals[0])
        proc_type = process_lookup(name)
        ordered_names[proc_type].append(name)
        theories_by_process[proc_type].append(theory_centrals)
    for key, item in theories_by_process.items():
        theories_by_process[key] = np.concatenate(item, axis=1)
    process_info = ProcessInfo(
        theory=theories_by_process, namelist=ordered_names, sizes=dataset_size
    )
    return process_info


def process_starting_points(combine_by_type):
    """Returns a dictionary of indices in the covariance matrix corresponding
    to the starting point of each process."""
    process_info = combine_by_type
    running_index = 0
    start_proc = defaultdict(list)
    for name in process_info.theory:
        size = len(process_info.theory[name][0])
        start_proc[name] = running_index
        running_index += size
    return start_proc


def covmap(combine_by_type, dataset_names):
    """Creates a map between the covmat indices from matrices ordered by
    process to matrices ordered by experiment as listed in the runcard"""
    mapping = defaultdict(list)
    start_exp = defaultdict(list)
    process_info = combine_by_type
    running_index = 0
    for dataset in dataset_names:
        size = process_info.sizes[dataset]
        start_exp[dataset] = running_index
        running_index += size
    start = 0
    names_by_proc_list = [
        item for sublist in process_info.namelist.values() for item in sublist
    ]
    for dataset in names_by_proc_list:
        for i in range(process_info.sizes[dataset]):
            mapping[start + i] = start_exp[dataset] + i
        start += process_info.sizes[dataset]
    return mapping


def covmat_3fpt(name1, name2, deltas1, deltas2):
    """Returns theory covariance sub-matrix for 3pt factorisation
    scale variation *only*, given two dataset names and collections
    of scale variation shifts"""
    s = 0.5 * (np.outer(deltas1[0], deltas2[0]) + np.outer(deltas1[1], deltas2[1]))
    return s


def covmat_3rpt(name1, name2, deltas1, deltas2):
    """Returns theory covariance sub-matrix for 3pt renormalisation
    scale variation *only*, given two dataset names and collections
    of scale variation shifts"""
    if name1 == name2:
        s = 0.5 * (np.outer(deltas1[0], deltas2[0]) + np.outer(deltas1[1], deltas2[1]))
    else:
        s = 0.25 * (np.outer((deltas1[0] + deltas1[1]), (deltas2[0] + deltas2[1])))
    return s


def covmat_3pt(name1, name2, deltas1, deltas2):
    """Returns theory covariance sub-matrix for 3pt prescription,
    given two dataset names and collections of scale variation shifts"""
    if name1 == name2:
        s = 0.5 * sum(np.outer(d, d) for d in deltas1)
    else:
        s = 0.25 * (np.outer((deltas1[0] + deltas1[1]), (deltas2[0] + deltas2[1])))
    return s


def covmat_5pt_linear(name1, name2, deltas1, deltas2):
    """Returns theory covariance sub-matrix for Zahari's 5pt
    linear prescription, given two dataset names and collections
    of scale variation shifts"""
    if name1 == name2:
        s = 0.25 * (
            np.outer(deltas1[0], deltas2[0])
            - np.outer(deltas1[0], deltas2[1])
            - np.outer(deltas1[1], deltas2[0])
            + np.outer(deltas1[1], deltas2[1])
            + np.outer(deltas1[2], deltas2[2])
            - np.outer(deltas1[2], deltas2[3])
            - np.outer(deltas1[3], deltas2[2])
            + np.outer(deltas1[3], deltas2[3])
        )
    else:
        s = 0.25 * (
            np.outer(deltas1[0], deltas2[0])
            - np.outer(deltas1[0], deltas2[1])
            - np.outer(deltas1[1], deltas2[0])
            + np.outer(deltas1[1], deltas2[1])
        )
    return s


def covmat_5pt(name1, name2, deltas1, deltas2):
    """Returns theory covariance sub-matrix for 5pt prescription,
    given two dataset names and collections of scale variation shifts"""
    if name1 == name2:
        s = 0.5 * sum(np.outer(d, d) for d in deltas1)
    else:
        s = 0.5 * (
            np.outer(deltas1[0], deltas2[0]) + np.outer(deltas1[1], deltas2[1])
        ) + 0.25 * (np.outer((deltas1[2] + deltas1[3]), (deltas2[2] + deltas2[3])))
    return s


def covmat_5barpt(name1, name2, deltas1, deltas2):
    """Returns theory covariance sub-matrix for 5barpt prescription,
    given two dataset names and collections of scale variation shifts"""
    if name1 == name2:
        s = 0.5 * sum(np.outer(d, d) for d in deltas1)
    else:
        s = 0.25 * (
            np.outer((deltas1[0] + deltas1[2]), (deltas2[0] + deltas2[2]))
            + np.outer((deltas1[1] + deltas1[3]), (deltas2[1] + deltas2[3]))
        )
    return s


def covmat_7pt_orig(name1, name2, deltas1, deltas2):
    """Returns theory covariance sub-matrix for original 7pt prescription,
    now deprecated but kept for posterity,
    given two dataset names and collections of scale variation shifts"""
    if name1 == name2:
        s = (1 / 3) * sum(np.outer(d, d) for d in deltas1)
    else:
        s = (1 / 6) * (
            np.outer((deltas1[0] + deltas1[4]), (deltas2[0] + deltas2[4]))
            + np.outer((deltas1[1] + deltas1[5]), (deltas2[1] + deltas2[5]))
            + np.outer((deltas1[2] + deltas1[3]), (deltas2[2] + deltas2[3]))
        )
    return s


def covmat_7pt(name1, name2, deltas1, deltas2):
    """Returns theory covariance sub-matrix for 7pt prescription (Gavin),
    given two dataset names and collections of scale variation shifts"""
    if name1 == name2:
        s = (1 / 3) * sum(np.outer(d, d) for d in deltas1)
    else:
        s = (1 / 6) * (
            2 * (np.outer(deltas1[0], deltas2[0]) + np.outer(deltas1[1], deltas2[1]))
            + (
                np.outer((deltas1[2] + deltas1[3]), (deltas2[2] + deltas2[3]))
                + np.outer((deltas1[4] + deltas1[5]), (deltas2[4] + deltas2[5]))
            )
        )
    return s


def covmat_9pt(name1, name2, deltas1, deltas2):
    """Returns theory covariance sub-matrix for 9pt prescription,
    given two dataset names and collections of scale variation shifts"""
    if name1 == name2:
        s = 0.25 * sum(np.outer(d, d) for d in deltas1)
    else:
        s = (1 / 12) * (
            np.outer(
                (deltas1[0] + deltas1[4] + deltas1[6]),
                (deltas2[0] + deltas2[4] + deltas2[6]),
            )
            + np.outer(
                (deltas1[1] + deltas1[5] + deltas1[7]),
                (deltas2[1] + deltas2[5] + deltas2[7]),
            )
        ) + (1 / 8) * (np.outer((deltas1[2] + deltas1[3]), (deltas2[2] + deltas2[3])))
    return s


@check_correct_theory_combination
def covs_pt_prescrip(
    combine_by_type,
    process_starting_points,
    theoryids,
    point_prescription: (str, type(None)) = None,
    fivetheories: (str, type(None)) = None,
    seventheories: (str, type(None)) = None,
):
    """Produces the sub-matrices of the theory covariance matrix according
    to a point prescription which matches the number of input theories.
    If 5 theories are provided, a scheme 'bar' or 'nobar' must be
    chosen in the runcard in order to specify the prescription. Sub-matrices
    correspond to applying the scale variation prescription to each pair of
    processes in turn, using a different procedure for the case where the
    processes are the same relative to when they are different."""
    l = len(theoryids)
    start_proc = process_starting_points
    process_info = combine_by_type
    covmats = defaultdict(list)
    for name1 in process_info.theory:
        for name2 in process_info.theory:
            central1, *others1 = process_info.theory[name1]
            deltas1 = list((other - central1 for other in others1))
            central2, *others2 = process_info.theory[name2]
            deltas2 = list((other - central2 for other in others2))
            if l == 3:
                if point_prescription == "3f point":
                    s = covmat_3fpt(name1, name2, deltas1, deltas2)
                elif point_prescription == "3r point":
                    s = covmat_3rpt(name1, name2, deltas1, deltas2)
                else:
                    s = covmat_3pt(name1, name2, deltas1, deltas2)
            elif l == 5:
                # Zahari's proposal for the theoretical covariance matrix --------------
                if fivetheories == "linear":
                    s = covmat_5pt_linear(name1, name2, deltas1, deltas2)
                # 5 point --------------------------------------------------------------
                elif fivetheories == "nobar":
                    s = covmat_5pt(name1, name2, deltas1, deltas2)
                # 5bar-point -----------------------------------------------------------
                else:
                    s = covmat_5barpt(name1, name2, deltas1, deltas2)
            #  ---------------------------------------------------------------------
            elif l == 7:
                # Outdated 7pts implementation: left for posterity ---------------------
                if seventheories == "original":
                    s = covmat_7pt_orig(name1, name2, deltas1, deltas2)
                # 7pt (Gavin) ----------------------------------------------------------
                else:
                    s = covmat_7pt(name1, name2, deltas1, deltas2)
            elif l == 9:
                s = covmat_9pt(name1, name2, deltas1, deltas2)
            start_locs = (start_proc[name1], start_proc[name2])
            covmats[start_locs] = s
    return covmats


@table
def theory_covmat_custom(covs_pt_prescrip, covmap, procs_index):
    """Takes the individual sub-covmats between each two processes and assembles
    them into a full covmat. Then reshuffles the order from ordering by process
    to ordering by experiment as listed in the runcard"""
    matlength = int(
        sum([len(covmat) for covmat in covs_pt_prescrip.values()])
        / int(np.sqrt(len(covs_pt_prescrip)))
    )
    # Initialise arrays of zeros and set precision to same as FK tables
    mat = np.zeros((matlength, matlength), dtype=np.float32)
    cov_by_exp = np.zeros((matlength, matlength), dtype=np.float32)
    for locs in covs_pt_prescrip:
        cov = covs_pt_prescrip[locs]
        mat[locs[0] : (len(cov) + locs[0]), locs[1] : (len(cov.T) + locs[1])] = cov
    for i in range(matlength):
        for j in range(matlength):
            cov_by_exp[covmap[i]][covmap[j]] = mat[i][j]
    df = pd.DataFrame(cov_by_exp, index=procs_index, columns=procs_index)
    return df

@table
def theory_covmat_custom_fitting(theory_covmat_custom, procs_index_matched):
    """theory_covmat_custom but reindexed so the order of the datasets matches  
    those in the experiment covmat so they are aligned when fitting."""
    df = theory_covmat_custom.reindex(procs_index_matched).T.reindex(procs_index_matched)
    return df

def procs_index_matched(groups_index, procs_index):
    """procs_index but matched to the dataset order given
    by groups_index. """
    # Making list with exps ordered like in groups_index
    groups_ds_order = groups_index.get_level_values(level=1).unique().tolist()
    # Tuples to make multiindex, ordered like in groups_index
    tups = []
    for ds in groups_ds_order:
        for orig in procs_index:
            if orig[1] == ds:
                tups.append(orig)

    return pd.MultiIndex.from_tuples(tups, names=("process", "dataset", "id"))

@check_correct_theory_combination
def total_covmat_diagtheory_procs(
    procs_results_theory, fivetheories: (str, type(None)) = None
):
    """Same as total_covmat_datasets but per proc rather than
    per dataset. Needed for calculation of chi2 per proc."""
    exp_result_covmats = []
    for exp_result in zip(*procs_results_theory):
        theory_centrals = [x[1].central_value for x in exp_result]
        s = make_scale_var_covmat(theory_centrals)
        # Initialise array of zeros and set precision to same as FK tables
        s_diag = np.zeros((len(s), len(s)), dtype=np.float32)
        np.fill_diagonal(s_diag, np.diag(s))
        sigma = exp_result[0][0].covmat
        cov = s_diag + sigma
        exp_result_covmats.append(cov)
    return exp_result_covmats


@table
def theory_corrmat_singleprocess(theory_covmat_singleprocess):
    """Calculates the theory correlation matrix for scale variations."""
    df = theory_covmat_singleprocess
    covmat = df.values
    diag_minus_half = (np.diagonal(covmat)) ** (-0.5)
    mat = diag_minus_half[:, np.newaxis] * df * diag_minus_half
    return mat


@table
def theory_blockcorrmat(theory_block_diag_covmat):
    """Calculates the theory correlation matrix for scale variations
    with block diagonal entries by dataset only"""
    mat = theory_corrmat_singleprocess(theory_block_diag_covmat)
    return mat


@table
def theory_corrmat_custom(theory_covmat_custom):
    """Calculates the theory correlation matrix for scale variations
    with variations by process type"""
    mat = theory_corrmat_singleprocess(theory_covmat_custom)
    return mat


@table
def theory_normcovmat_singleprocess(theory_covmat_singleprocess, procs_data_values):
    """Calculates the theory covariance matrix for scale variations normalised
    to data."""
    df = theory_covmat_singleprocess
    mat = df / np.outer(procs_data_values, procs_data_values)
    return mat


@table
def theory_normblockcovmat(theory_block_diag_covmat, procs_data_values):
    """Calculates the theory covariance matrix for scale variations
    normalised to data, block diagonal by dataset."""
    df = theory_block_diag_covmat
    mat = df / np.outer(procs_data_values, procs_data_values)
    return mat


@table
def theory_normcovmat_custom(theory_covmat_custom, procs_data_values):
    """Calculates the theory covariance matrix for scale variations normalised
    to data, with variations according to the relevant prescription."""
    df = theory_covmat_custom
    mat = df / np.outer(procs_data_values, procs_data_values)
    return mat


@table
def experimentplustheory_covmat_singleprocess(
    procs_covmat_no_table, theory_covmat_singleprocess_no_table
):
    """Calculates the experiment + theory covariance matrix for
    scale variations."""
    df = procs_covmat_no_table + theory_covmat_singleprocess_no_table
    return df


@table
def experimentplusblocktheory_covmat(procs_covmat, theory_block_diag_covmat):
    """Calculates the experiment + theory covariance
    matrix for scale variations."""
    df = procs_covmat + theory_block_diag_covmat
    return df


@table
def experimentplustheory_covmat_custom(procs_covmat, theory_covmat_custom):
    """Calculates the experiment + theory covariance matrix for
    scale variations correlated according to the relevant prescription."""
    df = procs_covmat + theory_covmat_custom
    return df


@table
def experimentplustheory_normcovmat_singleprocess(
    procs_covmat, theory_covmat_singleprocess, procs_data
):
    """Calculates the experiment + theory covariance matrix for scale
       variations normalised to data."""
    df = procs_covmat + theory_covmat_singleprocess
    procs_data_array = np.array(procs_data)
    mat = df / np.outer(procs_data_array, procs_data_array)
    return mat


@table
def experimentplusblocktheory_normcovmat(
    procs_covmat,
    theory_block_diag_covmat,
    procs_data_values,
    experimentplustheory_normcovmat,
):
    """Calculates the experiment + theory covariance matrix for scale
       variations normalised to data, block diagonal by data set."""
    mat = experimentplustheory_normcovmat(
        procs_covmat, theory_block_diag_covmat, procs_data_values
    )
    return mat


@table
def experimentplustheory_normcovmat_custom(
    procs_covmat,
    theory_covmat_custom,
    procs_data_values,
    experimentplustheory_normcovmat,
):
    """Calculates the experiment + theory covariance matrix for scale
       variations normalised to data, correlations by process type."""
    mat = experimentplustheory_normcovmat(
        procs_covmat, theory_covmat_custom, procs_data_values
    )

    return mat


@table
def experimentplustheory_corrmat_singleprocess(
    procs_covmat, theory_covmat_singleprocess
):
    """Calculates the correlation matrix for the experimental
    plus theory covariance matrices."""
    total_df = procs_covmat + theory_covmat_singleprocess
    total_cov = (procs_covmat + theory_covmat_singleprocess).values
    diag_minus_half = (np.diagonal(total_cov)) ** (-0.5)
    corrmat = diag_minus_half[:, np.newaxis] * total_df * diag_minus_half
    return corrmat


@table
def experimentplusblocktheory_corrmat(procs_covmat, theory_block_diag_covmat):
    """Calculates the correlation matrix for the experimental
    plus theory covariance matrices, block diagonal by dataset."""
    corrmat = experimentplustheory_corrmat_singleprocess(
        procs_covmat, theory_block_diag_covmat
    )
    return corrmat


@table
def experimentplustheory_corrmat_custom(procs_covmat, theory_covmat_custom):
    """Calculates the correlation matrix for the experimental
    plus theory covariance matrices, correlations by prescription."""
    corrmat = experimentplustheory_corrmat_singleprocess(
        procs_covmat, theory_covmat_custom
    )
    return corrmat


def chi2_impact(theory_covmat_singleprocess, procs_covmat, procs_results):
    """Returns total chi2 including theory cov mat"""
    dataresults, theoryresults = zip(*procs_results)
    dat_central_list = [x.central_value for x in dataresults]
    th_central_list = [x.central_value for x in theoryresults]
    dat_central = np.concatenate(dat_central_list)
    th_central = np.concatenate([x for x in th_central_list])
    central_diff = dat_central - th_central
    cov = theory_covmat_singleprocess.values + procs_covmat.values
    return calc_chi2(la.cholesky(cov, lower=True), central_diff) / len(central_diff)


def data_theory_diff(procs_results):
    """Returns (D-T) for central theory, for use in chi2 calculations"""
    dataresults, theoryresults = zip(*procs_results)
    dat_central_list = [x.central_value for x in dataresults]
    th_central_list = [x.central_value for x in theoryresults]
    dat_central = np.concatenate(dat_central_list)
    th_central = np.concatenate(th_central_list)
    central_diff = dat_central - th_central
    return central_diff


def chi2_block_impact(theory_block_diag_covmat, procs_covmat, procs_results):
    """Returns total chi2 including theory cov mat"""
    chi2 = chi2_impact(theory_block_diag_covmat, procs_covmat, procs_results)
    return chi2


def chi2_impact_custom(theory_covmat_custom, procs_covmat, procs_results):
    """Returns total chi2 including theory cov mat"""
    chi2 = chi2_impact(theory_covmat_custom, procs_covmat, procs_results)
    return chi2


def theory_diagcovmat(theory_covmat_singleprocess):
    """Returns theory covmat with only diagonal values"""
    s = theory_covmat_singleprocess.values
    # Initialise array of zeros and set precision to same as FK tables
    s_diag = np.zeros((len(s), len(s)), dtype=np.float32)
    np.fill_diagonal(s_diag, np.diag(s))
    return s_diag


def chi2_diag_only(theory_diagcovmat, procs_covmat, data_theory_diff):
    """Returns total chi2 including only diags of theory cov mat"""
    cov = theory_diagcovmat + procs_covmat.values
    elements = np.dot(data_theory_diff.T, np.dot(la.inv(cov), data_theory_diff))
    chi2 = (1 / len(data_theory_diff)) * np.sum(elements)
    return chi2


each_dataset_results = collect(results, ("group_dataset_inputs_by_process", "data"))


def abs_chi2_data_theory_dataset(each_dataset_results, total_covmat_datasets):
    """Returns an array of tuples (member_chi², central_chi², numpoints)
    corresponding to each data set, where theory errors are included"""
    chi2data_array = []
    for datresults, covmat in zip(each_dataset_results, total_covmat_datasets):
        data_result, th_result = datresults
        chi2s = all_chi2_theory(datresults, covmat)
        central_result = central_chi2_theory(datresults, covmat)
        chi2data_array.append(
            Chi2Data(
                th_result.stats_class(chi2s[:, np.newaxis]),
                central_result,
                len(data_result),
            )
        )
    return chi2data_array


def abs_chi2_data_theory_proc(procs_results, total_covmat_procs):
    """Like abs_chi2_data_theory_dataset but for procs not datasets"""
    chi2data_array = []
    for expresults, covmat in zip(procs_results, total_covmat_procs):
        data_result, th_result = expresults
        chi2s = all_chi2_theory(expresults, covmat)
        central_result = central_chi2_theory(expresults, covmat)
        chi2data_array.append(
            Chi2Data(
                th_result.stats_class(chi2s[:, np.newaxis]),
                central_result,
                len(data_result),
            )
        )
    return chi2data_array


def abs_chi2_data_diagtheory_proc(procs_results, total_covmat_diagtheory_procs):
    """For a diagonal theory covmat"""
    return abs_chi2_data_theory_proc(procs_results, total_covmat_diagtheory_procs)


def abs_chi2_data_diagtheory_dataset(
    each_dataset_results, total_covmat_diagtheory_datasets
):
    """For a diagonal theory covmat"""
    return abs_chi2_data_theory_dataset(
        each_dataset_results, total_covmat_diagtheory_datasets
    )<|MERGE_RESOLUTION|>--- conflicted
+++ resolved
@@ -173,13 +173,7 @@
         proc_result_covmats.append(cov)
     return proc_result_covmats
 
-<<<<<<< HEAD
-=======
-
-commondata_procs = collect("commondata", ["group_dataset_inputs_by_process", "data"])
-
-
->>>>>>> f17ebd30
+
 def dataset_names(data_input):
     """Returns a list of the names of the datasets, in the same order as
     they are inputted in the runcard"""
