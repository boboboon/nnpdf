--- conflicted
+++ resolved
@@ -295,17 +295,14 @@
     def central_values(self):
         return self.commondata_table["data"]
 
-<<<<<<< HEAD
     def with_central_value(self, cv):
          tb = self.commondata_table.copy()
          tb["data"] = cv
          return dataclasses.replace(self, commondata_table=tb)
          
-=======
     def get_cv(self):
         return self.central_values.values
 
->>>>>>> e8e9e449
     @property
     def stat_errors(self):
         return self.commondata_table["stat"]
