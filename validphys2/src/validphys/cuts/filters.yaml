- dataset: CMS_TTBAR_2D_DIFF_MTT_TRAP_NORM
  reason: |
   We remove one bin from the normalised distribution because it is 
   linearly dependent on the others
  rule: "idat != 8"

- dataset: ATLAS_TTB_DIFF_8TEV_LJ_TPTNORM
  reason: |
   We remove the last bin of the normalised distribution because it is 
   linearly dependent on the others
  rule: "p_TQ<450"

- dataset: ATLAS_TTB_DIFF_8TEV_LJ_TRAPNORM
  reason: |
   We remove the last bin of the normalised distribution because it is 
   linearly dependent on the others
  rule: "yQ<2.05"

- dataset: ATLAS_TTB_DIFF_8TEV_LJ_TTRAPNORM
  reason: |
   We remove the last bin of the normalised distribution because it is 
   linearly dependent on the others
  rule: "yQQ<1.90"

- dataset: ATLAS_TTB_DIFF_8TEV_LJ_TTMNORM
  reason: |
   We remove the last bin of the normalised distribution because it is 
   linearly dependent on the others
  rule: "MQQ<1350"

- dataset: ATLAS_TOPDIFF_DILEPT_8TEV_TTRAPNORM
  reason: |
   We remove the last bin of the normalised distribution because it is 
   linearly dependent on the others
  rule: "yQQ<2.00"

- dataset: ATLAS_TOPDIFF_DILEPT_8TEV_TTMNORM
  reason: |
   We remove the last bin of the normalised distribution because it is 
   linearly dependent on the others
  rule: "MQQ<1000"

- dataset: CMSTOPDIFF8TEVTRAPNORM
  reason: |
   We remove the last bin of the normalised distribution because it is
   linearly dependent on the others
  rule: "yQ<2.01"

- dataset: CMSTOPDIFF8TEVTTRAPNORM
  reason: |
   We remove the last bin of the normalised distribution because it is
   linearly dependent on the others
  rule: "yQQ<1.82"

- dataset: ATLAS1JET11
  reason: |
    We keep only the first rapidity bin since the chi2 to the whole set of
    rapidity bins is too large (known problems with correlation matrix).
    This cut will be removed in the new bunch of fits that we are going to do
    for the NNLO jet project.
  rule: eta < 0.3

- dataset: CMS_1JET_8TEV
  reason: |
    We keep only the bins with pTjet>74 GeV because fixed-order theory does
    not provide a good description of the data for smalle values of the	jet
    transverse momentum.
  rule: "p_T2 >= 5476"

- dataset: LHCBWZMU8TEV
  reason: |
    The first two bins in rapidity have unnaturally large K-factors which we
    don't understand, and theory calculations are unstable here, so we remove
    these points at NNLO.
  # Only evaluate rule if PTO matches
  PTO: NNLO+
  rule: "etay >= 2.25"

- dataset: LHCBWMU8TEV
  reason: |
    The first two bins in rapidity have unnaturally large K-factors which we
    don't understand, and theory calculations are unstable here, so we remove
    these points at NNLO.
  # Only evaluate rule if PTO matches
  PTO: NNLO+
  rule: "etay >= 2.25"

- dataset: LHCBZMU8TEV
  reason: |
    The first two bins in rapidity have unnaturally large K-factors which we
    don't understand, and theory calculations are unstable here, so we remove
    these points at NNLO.
  # Only evaluate rule if PTO matches
  PTO: NNLO+
  rule: "etay >= 2.25"

- dataset: LHCBWZMU7TEV
  reason: |
    The first two bins in rapidity have unnaturally large K-factors which we
    don't understand, and theory calculations are unstable here, so we remove
    these points at NNLO.
  PTO: NNLO+
  rule: "etay >= 2.25"

- dataset: LHCBWMU7TEV
  reason: |
    The first two bins in rapidity have unnaturally large K-factors which we
    don't understand, and theory calculations are unstable here, so we remove
    these points at NNLO.
  PTO: NNLO+
  rule: "etay >= 2.25"

- dataset: LHCBZMU7TEV
  reason: |
    The first two bins in rapidity have unnaturally large K-factors which we
    don't understand, and theory calculations are unstable here, so we remove
    these points at NNLO.
  PTO: NNLO+
  rule: "etay >= 2.25"

- dataset: LHCB_Z_13TEV_DIELECTRON
  reason: |
    The first two bins in rapidity have unnaturally large K-factors which we
    don't understand, and theory calculations are unstable here, so we remove
    these points at NNLO.
  PTO: NNLO+
  rule: "etay >= 2.20"

- dataset: LHCB_Z_13TEV_DIMUON
  reason: |
    The first two bins in rapidity have unnaturally large K-factors which we
    don't understand, and theory calculations are unstable here, so we remove
    these points at NNLO.
  PTO: NNLO+
  rule: "etay >= 2.20"

- dataset: D0WMASY
  reason: |
    Calculation of the NNLO K-factor at the precision required for data points
    for which the asymmetry is small is unfeasible. So we can only fit points
    at NNLO for which the value of the asymmetry is not too small.
  PTO: NNLO+
  rule: "fabs(central_value) >= 0.03"

- dataset: D0WEASY
  reason: |
    Calculation of the NNLO K-factor at the precision required for data points
    for which the asymmetry is small is unfeasible. So we can only fit points
    at NNLO for which the value of the asymmetry is not too small.
  PTO: NNLO+
  rule: "fabs(central_value) >= 0.03"

- dataset: ATLAS_WP_JET_8TEV_PT
  reason: Avoid the region where small-pT resummation effects become important.
  rule: "p_T >= 30"

- dataset: ATLAS_WM_JET_8TEV_PT
  reason: Avoid the region where small-pT resummation effects become important.
  rule: "p_T >= 30"

- dataset: ATLASZPT7TEV
  reason: Avoid the region where resummation effects become important.
  rule: "p_T2 >= 30**2"

- dataset: ATLASZPT7TEV
  reason: Avoid the region where EWK corrections are important.
  rule: "p_T2 <= 500**2"

- dataset: ATLASZPT8TEVMDIST
  reason: Avoid the region where resummation effects become important.
  rule: "p_T >= 30"

- dataset: ATLASZPT8TEVYDIST
  reason: Avoid the region where resummation effects become important.
  rule: "p_T2 >= 30**2"

- dataset: ATLASZPT8TEVYDIST
  reason: Avoid the region where EWK corrections are important.
  rule: "p_T2 <= 150**2"

- dataset: CMSZDIFF12
  reason: Avoid the region where resummation effects become important.
  rule: "p_T2 >= 30**2"

- dataset: CMSZDIFF12
  reason: Avoid the region where EWK corrections are important.
  rule: "p_T2 <= 170**2"

- dataset: CMSZDIFF12
  reason: |
    removes the last rapidity bin, where we cannot provide a decent
    description due to unknown reasons.
  rule: "etay <= 1.6"

- dataset: ATLASWPT31PB
  reason: Avoid the region where EWK corrections are important.
  rule: "p_T > 30"

- dataset: ATLAS_DY_2D_8TEV_LOWMASS
  reason: Avoid overlap with the high mass ATLAS2DDY8TEV dataset.
  local_variables:
    M: sqrt(M2)
    max_M: 116.0
  rule: M <= max_M
  
- dataset: CMSDY2D11
  reason: Remove data points for which electroweak corrections are large.
<<<<<<< HEAD
  PTO: NNLO-
  local_variables:
    M: sqrt(M2)
    min_M: 30.0
    max_rapidity: 2.2
  rule: M >= min_M and etay <= max_rapidity

- dataset: CMSDY2D11
  reason: Remove data points for which electroweak corrections are large.
=======
>>>>>>> 7429b24f
  PTO: NNLO+
  local_variables:
    M: sqrt(M2)
    max_rapidity: 2.2
    max_M: 200.0
  rule: M <= max_M and etay <= max_rapidity

- dataset: CMSDY2D12
  reason: Remove data points for which electroweak corrections are large.
<<<<<<< HEAD
  PTO: NNLO-
  local_variables:
    M: sqrt(M2)
    min_M: 30.0
    max_rapidity: 2.2
  rule: M >= min_M and etay <= max_rapidity

- dataset: CMSDY2D12
  reason: Remove data points for which electroweak corrections are large.
=======
>>>>>>> 7429b24f
  PTO: NNLO+
  local_variables:
    M: sqrt(M2)
    max_rapidity: 2.2
    max_M: 200.0
  rule: M <= max_M and etay <= max_rapidity

- dataset: ATLASZHIGHMASS49FB
  reason: Avoid the region where resummation effects become important.
  local_variables:
    max_M: 200.0
  rule: M_ll <= max_M

# - dataset: LHCBLOWMASS37PB
#   rule: "pT <= maxCMSDY2Dminv"

# - dataset: ATLASLOMASSDY11
#   rule: "False if (pto in (0, 1) and idat < 6) else True"

- dataset: DYE886P
  reason: |
    Remove data points for which the fixed-order perturbative expansion is not
    reliable since resummation effects are large. A justification of these cuts
    can be found in arXiv:1507.01006.
  process_type: DYP
  local_variables:
    tau: M2 / sqrts**2
    y0: -0.5 * log(tau)
    maxY: 0.663
  rule: "tau <= maxTau and fabs(y/y0) <= maxY"

- dataset: DYE605
  reason: |
    Remove data points for which the fixed-order perturbative expansion is not
    reliable since resummation effects are large. A justification of these cuts
    can be found in arXiv:1507.01006.
  process_type: DYP
  local_variables:
    tau: M2 / sqrts**2
    ymax: -0.5 * log(tau)
    maxY: 0.663
  rule: "tau <= maxTau and fabs(y/ymax) <= maxY"

- dataset: DYE605_dw
  reason: |
    Remove data points for which the fixed-order perturbative expansion is not
    reliable since resummation effects are large. A justification of these cuts
    can be found in arXiv:1507.01006.
  process_type: DYP
  local_variables:
    tau: M2 / sqrts**2
    ymax: -0.5 * log(tau)
    maxY: 0.663
  rule: "tau <= maxTau and fabs(y/ymax) <= maxY"

- dataset: DYE605_sh
  reason: |
    Remove data points for which the fixed-order perturbative expansion is not
    reliable since resummation effects are large. A justification of these cuts
    can be found in arXiv:1507.01006.
  process_type: DYP
  local_variables:
    tau: M2 / sqrts**2
    ymax: -0.5 * log(tau)
    maxY: 0.663
  rule: "tau <= maxTau and fabs(y/ymax) <= maxY"

- dataset: DYE605_dw_ite
  reason: |
    Remove data points for which the fixed-order perturbative expansion is not
    reliable since resummation effects are large. A justification of these cuts
    can be found in arXiv:1507.01006.
  process_type: DYP
  local_variables:
    tau: M2 / sqrts**2
    ymax: -0.5 * log(tau)
    maxY: 0.663
  rule: "tau <= maxTau and fabs(y/ymax) <= maxY"

- dataset: DYE605_sh_ite
  reason: |
    Remove data points for which the fixed-order perturbative expansion is not
    reliable since resummation effects are large. A justification of these cuts
    can be found in arXiv:1507.01006.
  process_type: DYP
  local_variables:
    tau: M2 / sqrts**2
    ymax: -0.5 * log(tau)
    maxY: 0.663
  rule: "tau <= maxTau and fabs(y/ymax) <= maxY"

- process_type: DIS_ALL
  reason: Generalised cut for all DIS processes
  local_variables:
    w2: Q2 * (1 - x) / x
  rule: "Q2 > q2min and w2 > w2min"

- dataset: EMCF2P
  reason: |
    The inclusive EMC structure function measurements where known to be
    affected with a problem in the experimental measurement which rendered them
    unreliable for x < 0.1.
  rule: "x > 0.1"

- dataset: EMCF2D
  reason: |
    The inclusive EMC structure function measurements where known to be
    affected with a problem in the experimental measurement which rendered them
    unreliable for x < 0.1.
  rule: "x > 0.1"

- process_type: DIS_NCP_CH
  reason: |
    Heavy quark corrections are large in the FONLL-A calculation, and
    points at small-x and small Q2 need to be removed.
  FNS: FONLL-A
  local_variables:
    Q2cut1_f2c: 4
    Q2cut2_f2c: 10
    xcut_f2c: 1e-3
  rule: >-
    Q2 > Q2cut1_f2c and
    (Q2 > Q2cut2_f2c or x > xcut_f2c)

- process_type: DIS_NCP_CH
  reason: |
    Missing higher order corrections to Delta F_IC, the piece that needs
    to be added to the FONLL-C calculation in the case of fitted charm.
  FNS: FONLL-C
  IC: True
  rule: "Q2 > 8"

- process_type: DIS_ALL
  reason: |
    Remove small-x data
  rule: "x > xmin"<|MERGE_RESOLUTION|>--- conflicted
+++ resolved
@@ -205,18 +205,6 @@
   
 - dataset: CMSDY2D11
   reason: Remove data points for which electroweak corrections are large.
-<<<<<<< HEAD
-  PTO: NNLO-
-  local_variables:
-    M: sqrt(M2)
-    min_M: 30.0
-    max_rapidity: 2.2
-  rule: M >= min_M and etay <= max_rapidity
-
-- dataset: CMSDY2D11
-  reason: Remove data points for which electroweak corrections are large.
-=======
->>>>>>> 7429b24f
   PTO: NNLO+
   local_variables:
     M: sqrt(M2)
@@ -226,18 +214,6 @@
 
 - dataset: CMSDY2D12
   reason: Remove data points for which electroweak corrections are large.
-<<<<<<< HEAD
-  PTO: NNLO-
-  local_variables:
-    M: sqrt(M2)
-    min_M: 30.0
-    max_rapidity: 2.2
-  rule: M >= min_M and etay <= max_rapidity
-
-- dataset: CMSDY2D12
-  reason: Remove data points for which electroweak corrections are large.
-=======
->>>>>>> 7429b24f
   PTO: NNLO+
   local_variables:
     M: sqrt(M2)
