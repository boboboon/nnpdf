"""
This module implements parsers for commondata and its associated metadata and uncertainties files
into useful structures that can be fed to the main :py:class:`validphys.coredata.CommonData` class.

A CommonData file is completely defined by a dataset name
(which defines the folder in which the information is)
and observable name (which defines the specific data, fktables and plotting settings to read).

<experiment>_<process>_<energy>{_<extras>}_<observable>

Where the folder name is ``<experiment>_<process>_<energy>{_<extras>}``

The definition of all information for a given dataset (and all its observable) is in the
``metadata.yaml`` file and its ``implemented_observables``.


This module defines a number of parsers using the ``validobj`` library.

The full ``metadata.yaml`` is read as a ``SetMetaData`` object
which contains a list of ``ObservableMetaData``.
These ``ObservableMetaData`` are the "datasets" of NNPDF for all intents and purposes.
The parent ``SetMetaData`` collects some shared variables such as the version of the dataset,
arxiv, inspire or hepdata ids, the folder in which the data is, etc.

The main class in this module is thus ``ObservableMetaData`` which holds _all_ information
about the particular dataset-observable that we are interested in (and a reference to its parent).

Inside the ``ObservableMetaData`` we can find:
    - ``TheoryMeta``: contains the necessary information to read the (new style) fktables
    - ``KinematicsMeta``: containins metadata about the kinematics
    - ``PlottingOptions``: plotting style and information for validphys
    - ``Variant``: variant to be used

The CommonMetaData defines how the CommonData file is to be loaded,
by modifying the CommonMetaData using one of the loaded Variants one can change the resulting
:py:class:`validphys.coredata.CommonData` object.
"""

import dataclasses
from functools import cached_property, lru_cache
import logging
from operator import attrgetter
from pathlib import Path
from typing import Any, Dict, Optional

import numpy as np
import pandas as pd
from validobj import ValidationError, parse_input
from validobj.custom import Parser

from nnpdf_data import new_to_legacy_map, path_commondata
from nnpdf_data.utils import parse_yaml_inp

# We cannot use ruamel directly due to the ambiguity ruamel.yaml / ruamel_yaml
# of some versions which are pinned in some of the conda packages we use...
from reportengine.compat import yaml
from validphys.coredata import KIN_NAMES, CommonData
from validphys.plotoptions.plottingoptions import PlottingOptions, labeler_functions
from validphys.process_options import ValidProcess

try:
    # If libyaml is available, use the C loader to speed up some of the read
    # https://pyyaml.org/wiki/LibYAML
    # libyaml is available for most linux distributions
    Loader = yaml.CLoader
except AttributeError:
    # fallback to the slow loader
    Loader = yaml.Loader


def _quick_yaml_load(filepath):
    return yaml.load(filepath.read_text(encoding="utf-8"), Loader=Loader)


# JCM:
# Some notes for developers
# The usage of `frozen` in the definitions of the dataclass is not strictly necessary
# however, changing the metadata can have side effects in many parts on validphys.
# By freezing the overall class (and leaving only specific attributes unfrozen) we have a more
# granular control. Please, use setter to modify frozen class instead of removing frozen.

EXT = "pineappl.lz4"
_INDEX_NAME = "entry"

log = logging.getLogger(__name__)

KINLABEL_LATEX = {
    "DIJET": ("\\eta", "$\\m_{1,2} (GeV)", "$\\sqrt{s} (GeV)"),
    "DIS": ("$x$", "$Q^2 (GeV^2)$", "$y$"),
    "DYP": ("$y$", "$M^2 (GeV^2)$", "$\\sqrt{s} (GeV)$"),
    "EWJ_JPT": ("$p_T (GeV)$", "$M^2 (GeV^2)$", "$\\sqrt{s} (GeV)$"),
    "EWJ_JRAP": ("$\\eta/y$", "$M^2 (GeV^2)$", "$\\sqrt{s} (GeV)$"),
    "EWJ_MLL": ("$M_{ll} (GeV)$", "$M_{ll}^2 (GeV^2)$", "$\\sqrt{s} (GeV)$"),
    "EWJ_PT": ("$p_T (GeV)$", "$M^2 (GeV^2)$", "$\\sqrt{s} (GeV)$"),
    "EWJ_PTRAP": ("$\\eta/y$", "$p_T^2 (GeV^2)$", "$\\sqrt{s} (GeV)$"),
    "EWJ_RAP": ("$\\eta/y$", "$M^2 (GeV^2)$", "$\\sqrt{s} (GeV)$"),
    "EWK_MLL": ("$M_{ll} (GeV)$", "$M_{ll}^2 (GeV^2)$", "$\\sqrt{s} (GeV)$"),
    "EWK_PT": ("$p_T$ (GeV)", "$M^2 (GeV^2)$", "$\\sqrt{s} (GeV)$"),
    "EWK_PTRAP": ("$\\eta/y$", "$p_T^2 (GeV^2)$", "$\\sqrt{s} (GeV)$"),
    "EWK_RAP": ("$\\eta/y$", "$M^2 (GeV^2)$", "$\\sqrt{s} (GeV)$"),
    "EWK_RAP_ASY": ("$\\eta/y$", "$M^2 (GeV^2)$", "$\\sqrt{s} (GeV)$"),
    "HIG_RAP": ("$y$", "$M_H^2 (GeV^2)$", "$\\sqrt{s} (GeV)$"),
    "HQP_MQQ": ("$M^{QQ} (GeV)$", "$\\mu^2 (GeV^2)$", "$\\sqrt{s} (GeV)$"),
    "HQP_PTQ": ("$p_T^Q (GeV)$", "$\\mu^2 (GeV^2)$", "$\\sqrt{s} (GeV)$"),
    "HQP_PTQQ": ("$p_T^{QQ} (GeV)$", "$\\mu^2 (GeV^2)$", "$\\sqrt{s} (GeV)$"),
    "HQP_YQ": ("$y^Q$", "$\\mu^2 (GeV^2)$", "$\\sqrt{s} (GeV)$"),
    "HQP_YQQ": ("$y^{QQ}$", "$\\mu^2 (GeV^2)$", "$\\sqrt{s} (GeV)$"),
    "INC": ("$0$", "$\\mu^2 (GeV^2)$", "$\\sqrt{s} (GeV)$"),
    "JET": ("$\\eta$", "$p_T^2 (GeV^2)$", "$\\sqrt{s} (GeV)$"),
    "PHT": ("$\\eta_\\gamma$", "$E_{T,\\gamma}^2 (GeV^2)$", "$\\sqrt{s} (GeV)$"),
    "SIA": ("$z$", "$Q^2 (GeV^2)$", "$y$"),
    "SHP_ASY": ("$\\eta$", "$p_T (GeV)$", "$\\sqrt{s} (GeV)$"),
    "JET_POL": ("$\\eta$", "$p_T^2 (GeV^2)$", "$\\sqrt{s} (GeV)$"),
    "DIJET_POL": ("$\\m_{1,2} (GeV)", "$\\eta_1$", "$\\eta_2$"),
<<<<<<< HEAD
    "DY_Z_Y": ("$y_Z$", "$\\M^2 (GeV^2)$", "$\\sqrt{s} (GeV)$"),
    "DY_W_ETA": ("$\\eta$", "$\\M^2 (GeV^2)$", "$\\sqrt{s} (GeV)$"),
=======
    "SINGLETOP": ("$y$", "$m_t^2 (GeV^2)$", "$\\sqrt{s} (GeV)$"),
>>>>>>> be0ed18a
}

PROCESS_DESCRIPTION_LABEL = {
    "EWJ_JRAP": "Jet Rapidity Distribution",
    "EWK_RAP": "Drell-Yan Rapidity Distribution",
    "EWJ_RAP": "Jet Rapidity Distribution",
    "HQP_PTQ": "Heavy Quarks Production Single Quark Transverse Momentum Distribution",
    "JET": "Jets Rapidity Distribution",
    "HIG_RAP": "Higgs Rapidity Distribution",
    "HQP_YQ": "Heavy Quarks Production Single Quark Rapidity Distribution",
    "EWJ_JPT": "Jet Transverse Momentum Distribution",
    "DIS": "Deep Inelastic Scattering",
    "HQP_PTQQ": "Heavy Quarks Production Transverse Momentum Distribution",
    "EWK_PT": "Drell-Yan Transverse Momentum Distribution",
    "EWJ_PT": "Jet Transverse Momentum Distribution",
    "PHT": "Photon Production",
    "HQP_MQQ": "Heavy Quarks Production Mass Distribution",
    "EWK_PTRAP": "Drell-Yan Transverse Momentum Distribution",
    "HQP_YQQ": "Heavy Quarks Production Rapidity Distribution",
    "INC": "Heavy Quarks Total Cross Section",
    "EWJ_MLL": "Jet Mass Distribution",
    "EWK_MLL": "Drell-Yan Mass Distribution",
    "DIJET": "Dijets Invariant Mass and Rapidity Distribution",
    "DYP": "Fixed-Target Drell-Yan",
    "JET_POL": "Inclusive Jet longitudinal double-spin asymmetry",
    "DIJET_POL": "Dijets longitudinal double-spin asymmetry",
    "SHP_ASY": "double spin asymmetry in single hadron production",
}


def _get_ported_kinlabel(process_type):
    """Get the kinematic label for ported datasets
    In principle there is a one to one correspondance between the process label in the kinematic and
    ``KINLABEL_LATEX``, however, there were some special cases that need to be taken into account
    """
    process_type = str(process_type)
    if process_type in KINLABEL_LATEX:
        return KINLABEL_LATEX[process_type]
    # special case in which the process in DIS- or DYP-like
    if process_type[:3] in ("DIS", "DYP"):
        return _get_ported_kinlabel(process_type[:3])
    if len(process_type.split("_")) > 1:
        return _get_process_description(process_type.rsplit("_", 1)[0])
    raise KeyError(f"Label {process_type} not recognized in KINLABEL_LATEX")


def _get_process_description(process_type):
    """Get the process description string for a given process type
    Similarly to kinlabel, some special cases are taken into account.
    """
    try:
        return process_type.description
    except AttributeError:
        # This process needs to be updated
        pass

    if process_type in PROCESS_DESCRIPTION_LABEL:
        return PROCESS_DESCRIPTION_LABEL[process_type]
    # If not, is this a DYP- or DIS-like dataset?
    if process_type[:3] in ("DIS", "DYP"):
        return _get_process_description(process_type[:3])
    # Remove pieces of "_" until it is found
    if len(process_type.split("_")) > 1:
        return _get_process_description(process_type.rsplit("_", 1)[0])
    raise KeyError(f"Label {process_type} not found in PROCESS_DESCRIPTION_LABEL")


@Parser
def ValidPath(path_str: str) -> Path:
    """Parse strings into paths"""
    return Path(path_str)


### Theory metadata
@Parser
def ValidOperation(op_str: Optional[str]) -> str:
    """Ensures that the operation defined in the commondata file is implemented in validphys"""
    if op_str is None:
        op_str = "NONE"
    ret = op_str.upper()
    # TODO: move accepted operations to this module so that the convolution receives an operation to apply
    # instead of an operation to understand
    from validphys.convolution import OP

    if ret not in OP:
        raise ValidationError(f"The operation '{op_str}' is not implemented in validphys")
    return str(ret)


@dataclasses.dataclass(frozen=True)
class TheoryMeta:
    """Contains the necessary information to load the associated fktables

    The theory metadata must always contain a key ``FK_tables`` which defines
    the fktables to be loaded.
    The ``FK_tables`` is organized as a double list such that:

    The inner list is concatenated
    In practice these are different fktables that might refer to the same observable but
    that are divided in subgrids for practical reasons.
    The outer list instead are the operands for whatever operation needs to be computed
    in order to match the experimental data.

    In addition there are other flags that can affect how the fktables are read or used:
    - operation: defines the operation to apply to the outer list
    - shifts: mapping with the single fktables and their respective shifts
              useful to create "gaps" so that the fktables and the respective experimental data
              are ordered in the same way (for instance, when some points are missing from a grid)

    This class is inmutable, what is read from the commondata metadata should be considered final

    Example
    -------
    >>> from validphys.commondataparser import TheoryMeta
    ... from validobj import parse_input
    ... from reportengine.compat import yaml
    ... theory_raw = '''
    ... FK_tables:
    ...   - - fk1
    ...   - - fk2
    ...     - fk3
    ... operation: ratio
    ... '''
    ... theory = yaml.safe_load(theory_raw)
    ... parse_input(theory, TheoryMeta)
    TheoryMeta(FK_tables=[['fk1'], ['fk2', 'fk3']], operation='RATIO', shifts = None, conversion_factor=1.0, comment=None, normalization=None))
    """

    FK_tables: list[tuple]
    operation: ValidOperation = "NULL"
    conversion_factor: float = 1.0
    shifts: Optional[dict] = None
    normalization: Optional[dict] = None
    comment: Optional[str] = None

    def fktables_to_paths(self, grids_folder):
        """Given a source for pineappl grids, constructs the lists of fktables
        to be loaded"""
        ret = []
        for operand in self.FK_tables:
            ret.append([grids_folder / f"{m}.{EXT}" for m in operand])
        return ret

    @classmethod
    def parser(cls, yaml_file):
        """The yaml databases in the server use "operands" as key instead of "FK_tables" """
        if not yaml_file.exists():
            raise FileNotFoundError(yaml_file)
        meta = yaml.safe_load(yaml_file.read_text())
        # Make sure the operations are upper-cased for compound-compatibility
        meta["operation"] = "NULL" if meta["operation"] is None else meta["operation"].upper()
        if "operands" in meta:
            meta["FK_tables"] = meta.pop("operands")
        return parse_input(meta, cls)

    def __hash__(self):
        """Include in the hash all pieces of information available for functions using a cache.
        This includes also any possible comment in the off-chance it could have a meaning."""
        to_be_hashed = [self.operation, self.conversion_factor]
        to_be_hashed.append(tuple([tuple(i) for i in self.FK_tables]))
        if self.shifts is not None:
            to_be_hashed.append(tuple(self.shifts.keys()))
            to_be_hashed.append(tuple(self.shifts.values()))
        if self.normalization is not None:
            to_be_hashed.append(tuple(self.normalization.keys()))
            to_be_hashed.append(tuple(self.normalization.values()))
        if self.comment is not None:
            to_be_hashed.append(self.comment)
        return hash(tuple(to_be_hashed))


## Theory end


@dataclasses.dataclass(frozen=True)
class Variant:
    """The new commondata format allow the usage of variants
    A variant can overwrite a number of keys, as defined by this dataclass:
        data_uncertainties
        theory
        data_central

    This class may overwrite *some* other keys for the benefit of reproducibility
    of old NNPDF fits, but the usage of these features is undocumented and discouraged.
    """

    data_uncertainties: Optional[list[ValidPath]] = None
    theory: Optional[TheoryMeta] = None
    data_central: Optional[ValidPath] = None
    # Undocumented feature for *_DW_* only, where the nuclear uncertainties were included
    # as part of the experimental uncertianties instead of as a separate type
    experiment: Optional[str] = None


ValidVariants = Dict[str, Variant]


### Kinematic data
@dataclasses.dataclass(frozen=True)
class ValidVariable:
    """Defines the variables"""

    label: str
    description: str = ""
    units: str = ""

    def full_label(self):
        if self.units:
            return f"{self.label} ({self.units})"
        return self.label

    def apply_label(self, value):
        """Return a string formatted as label = value (units)"""
        tmp = f"{self.label} = {value}"
        if self.units:
            tmp += f" ({self.units})"
        return tmp


@dataclasses.dataclass(frozen=True)
class ValidKinematics:
    """Contains the metadata necessary to load the kinematics of the dataset.
    The variables should be a dictionary with the key naming the variable
    and the content complying with the ``ValidVariable`` spec.

    Only the kinematics defined by the key ``kinematic_coverage`` will be loaded,
    which must be three.

    Three shall be the number of the counting and the number of the counting shall be three.
    Four shalt thou not count, neither shalt thou count two,
    excepting that thou then proceedeth to three.
    Once the number three, being the number of the counting, be reached,
    then the kinematics be loaded in the direction of thine validobject.
    """

    file: ValidPath
    variables: Dict[str, ValidVariable]

    def get_label(self, var):
        """For the given variable, return the label as label (unit)
        If the label is an "extra" return the last one
        """
        if var.startswith("extra_"):
            return list(self.variables.values())[-1]
        return self.variables[var].full_label()

    def apply_label(self, var, value):
        """For a given value for a given variable, return the labels
        as label = value (unit)
        If the variable is not included in the list of variables, returns None
        as the variable could've been transformed by a kinematic transformation
        """
        if var not in self.variables:
            return None
        return self.variables[var].apply_label(value)


### kinematics end


### Observable and dataset definitions
@dataclasses.dataclass(frozen=True, eq=True)
class ObservableMetaData:
    observable_name: str
    observable: dict
    ndata: int
    # Plotting options
    plotting: PlottingOptions
    process_type: ValidProcess
    kinematic_coverage: list[str]

    # Data itself
    kinematics: ValidKinematics
    data_uncertainties: list[ValidPath]

    # The central data is optional _only_ for
    # positivity datasets, and will be checked as soon as the class is instantiated
    data_central: Optional[ValidPath] = None

    # Optional data
    theory: Optional[TheoryMeta] = None
    tables: Optional[list] = dataclasses.field(default_factory=list)
    npoints: Optional[list] = dataclasses.field(default_factory=list)
    variants: Optional[ValidVariants] = dataclasses.field(default_factory=dict)
    applied_variant: Optional[str] = None
    ported_from: Optional[str] = None

    # Derived quantities:
    # Note that an observable without a parent will fail in many different ways
    _parent: Optional[Any] = None

    def __post_init__(self):
        """
        Small modifications for better compatibility with the rest of validphys
        """
        # Since vp will rely on the kinematics being 3 variables,
        # fill the extra with whatever can be found in the kinematics dictionary
        # otherwise just fill with extra_x
        if len(self.kinematic_coverage) < 3:
            unused = list(set(self.kinematics.variables) - set(self.kinematic_coverage))
            diff_to_3 = 3 - len(self.kinematic_coverage)
            if unused:
                nkincov = self.kinematic_coverage + unused[diff_to_3:]
            else:
                nkincov = self.kinematic_coverage + [f"extra_{i}" for i in range(diff_to_3)]
            object.__setattr__(self, 'kinematic_coverage', nkincov)

    def __hash__(self):
        """ObservableMetaData is defined by:
        - the setname
        - the variant used
        - the data
        """
        return hash((self.name, self.applied_variant, self.data_central))

    def check(self):
        """Various checks to apply manually to the observable before it is used anywhere
        These are not part of the __post_init__ call since they can only happen after the metadata
        has been read, the observable selected and (likely) variants applied.
        """
        # Check whether the data central or the uncertainties are empty for a non-positivity/integrability set
        if not self.is_nnpdf_special:
            if self.data_central is None:
                raise ValidationError(f"Missing `data_central` field for {self.name}")

            if not self.data_uncertainties:
                ermsg = f"Missing `data_uncertainties` for {self.name}."
                # be polite
                if "legacy" in self.variants:
                    ermsg += " Maybe you intended to use `variant: legacy`?"
                raise ValidationError(ermsg)

        # Check that plotting.plot_x is being filled
        if self.plotting.plot_x is None:
            ermsg = f"No variable selected as x-axis in the plot for {self.name}. Please add `plotting::plot_x`."
            if self.plotting.x is not None:
                ermsg += "Please replace `plotting::x` with `plotting::plot_x`."
            raise ValidationError(ermsg)

        # Ensure that all variables in the kinematic coverage exist
        for var in self.kinematic_coverage:
            if var not in self.kinematics.variables and not var.startswith("extra_"):
                raise ValidationError(
                    f"Variable {var} is in `kinematic_coverage` but not included in `kinematics`"
                    f", nor it is a variable of type `extra_` for {self.name} dataset."
                )

        if len(self.kinematic_coverage) > 3:
            raise ValidationError(
                "Only a maximum of 3 variables can be used for `kinematic_coverage`"
            )

    def apply_variant(self, variant_name):
        """Return a new instance of this class with the variant applied

        This class also defines how the variant is applied to the commondata
        """
        try:
            variant = self.variants[variant_name]
        except KeyError as e:
            raise ValueError(f"The requested variant does not exist {variant_name}") from e

        variant_replacement = {}
        if variant.data_uncertainties is not None:
            variant_replacement["data_uncertainties"] = variant.data_uncertainties
        if variant.theory is not None:
            variant_replacement["theory"] = variant.theory
        if variant.data_central is not None:
            variant_replacement["data_central"] = variant.data_central

        # This section should only be used for the purposes of reproducibility
        # of legacy data, no new data should use these

        if variant.experiment is not None:
            new_nnpdf_metadata = dict(self._parent.nnpdf_metadata.items())
            new_nnpdf_metadata["experiment"] = variant.experiment
            setmetadata_copy = dataclasses.replace(self._parent, nnpdf_metadata=new_nnpdf_metadata)
            variant_replacement["_parent"] = setmetadata_copy
            variant_replacement["plotting"] = dataclasses.replace(self.plotting)

        return dataclasses.replace(self, applied_variant=variant_name, **variant_replacement)

    @property
    def is_positivity(self):
        return self.setname.startswith("NNPDF_POS")

    @property
    def is_integrability(self):
        return self.setname.startswith("NNPDF_INTEG")

    @property
    def is_nnpdf_special(self):
        """Is this an NNPDF special dataset used for e.g., Lagrange multipliers or QED fits"""
        return self.setname.startswith("NNPDF")

    @property
    def path_data_central(self):
        return self._parent.folder / self.data_central

    def load_data_central(self):
        """Loads the data for this commondata returns a dataframe

        Returns
        -------
        pd.DataFrame
            a dataframe containing the data
        """
        if self.is_nnpdf_special:
            data = np.zeros(self.ndata)
        else:
            datayaml = _quick_yaml_load(self.path_data_central)
            data = datayaml["data_central"]

        if len(data) != self.ndata:
            raise ValueError(
                f"The number of bins in {self.path_data_central} does not match ndata={self.ndata}"
            )

        data_df = pd.DataFrame(data, index=range(1, self.ndata + 1), columns=["data"])
        data_df.index.name = _INDEX_NAME
        return data_df

    @property
    def paths_uncertainties(self):
        return [self._parent.folder / i for i in self.data_uncertainties]

    def load_uncertainties(self):
        """Returns a dataframe with all appropiate uncertainties

        Returns
        -------
        pd.DataFrame
            a dataframe containing the uncertainties
        """
        if self.is_nnpdf_special:
            return pd.DataFrame([{}] * self.ndata, index=range(1, self.ndata + 1))

        all_df = []
        for ufile in self.paths_uncertainties:
            uncyaml = _quick_yaml_load(ufile)

            mindex = pd.MultiIndex.from_tuples(
                [(k, v["treatment"], v["type"]) for k, v in uncyaml["definitions"].items()],
                names=["name", "treatment", "type"],
            )
            bin_list = pd.DataFrame(uncyaml["bins"]).values.astype(float)
            if len(bin_list) != self.ndata:
                raise ValueError(f"The number of bins in {ufile} does not match ndata={self.ndata}")

            # I'm guessing there will be a better way of doing this than calling  dataframe twice for the same thing?
            final_df = pd.DataFrame(bin_list, columns=mindex, index=range(1, self.ndata + 1))
            final_df.index.name = _INDEX_NAME
            all_df.append(final_df)
        return pd.concat(all_df, axis=1)

    @property
    def path_kinematics(self):
        return self._parent.folder / self.kinematics.file

    def load_kinematics(self, fill_to_three=True, drop_minmax=True):
        """Returns a dataframe with the kinematic information

        Parameters
        ----------
        fill_to_three: bool
            ensure that there are always three columns (repeat the last one) in the kinematics

        drop_minmax: bool
            Drop the min and max value, necessary for legacy comparisons

        Returns
        -------
        pd.DataFrame
            a dataframe containing the kinematics
        """
        kinematics_file = self.path_kinematics
        kinyaml = _quick_yaml_load(kinematics_file)

        kin_dict = {}
        for bin_index, dbin in enumerate(kinyaml["bins"], start=1):
            for d in dbin.values():
                if d["mid"] is None:
                    d["mid"] = 0.5 * (d["max"] + d["min"])

                if drop_minmax:
                    d["min"] = None
                    d["max"] = None
                else:
                    # If we are not dropping it, ensure that it has something!
                    d["min"] = d["min"] if d.get("min") is not None else d["mid"]
                    d["max"] = d["max"] if d.get("max") is not None else d["mid"]

            # The old commondata always had 3 kinematic variables and the code sometimes
            # relies on this fact
            # Add a fake one at the end repeating the last one
            if fill_to_three and (ncol := len(dbin)) < 3:
                for i in range(3 - ncol):
                    dbin[f"extra_{i}"] = d

            kin_dict[bin_index] = pd.DataFrame(dbin).stack()

        if len(kin_dict) != self.ndata:
            raise ValueError(
                f"The number of bins in {kinematics_file} does not match ndata={self.ndata}"
            )

        return pd.concat(kin_dict, axis=1, names=[_INDEX_NAME]).swaplevel(0, 1).T

    # Properties inherited from parent
    @property
    def nnpdf_metadata(self):
        return self._parent.nnpdf_metadata

    @property
    def setname(self):
        return self._parent.setname

    @property
    def experiment(self):
        return self.setname.split("_")[0]

    @property
    def process(self):
        return self.setname.split("_")[1]

    @property
    def cm_energy(self):
        return self._parent.cm_energy

    @property
    def name(self):
        return f"{self.setname}_{self.observable_name}"

    @property
    def is_ported_dataset(self):
        """Return True if this is an automatically ported dataset that has not been updated"""
        if self.ported_from is None:
            return False

        # If it is using a legacy variant and has a ported_from field, then it is a ported one
        if self.applied_variant is not None and self.applied_variant.startswith("legacy"):
            return True

        # If not using a legacy variant, we consider it ported if the kin variables are still k1,k2,k3
        return {"k1", "k2", "k3"} == set(self.kinematic_coverage)

    @property
    def kinlabels(self):
        """Return the kinematic labels in the same order as they are set
        in ``kinematic_coverage`` (which in turns follow the key kinematic_coverage)
        If this is a ported dataset, rely on the process type using the legacy labels
        """
        if self.is_ported_dataset:
            return _get_ported_kinlabel(self.process_type)
        return [self.kinematics.get_label(i) for i in self.kinematic_coverage]

    def digest_plotting_variable(self, variable):
        """Digest plotting variables in the ``line_by`` or ``figure_by`` fields
        and return the appropiate ``kX`` or other label such that the plotting functions
        of validphys can understand it.

        These might be variables included as part of the kinematics or extra labels
        defined in the plotting dictionary.
        """
        # If it is part of the coverage, just return the relevant KN
        if variable in self.kinematic_coverage:
            fig_idx = self.kinematic_coverage.index(variable)
            return f"k{fig_idx + 1}"

        # If it is not in the coverage, it might be a _known_ extra label
        if self.plotting.extra_labels is not None and variable in self.plotting.extra_labels:
            # In that case return it raw
            return variable

        # Or, it might be a variable that VP knows how to deal with automagically
        if variable in labeler_functions:
            return variable

        raise ValueError(f"Don't know what to do with plotting variable {variable} for {self.name}")

    def _plotting_options_set(self):
        """Set and return the PlottingOptions metadata

        Fill in missing information that can be learnt from the other variables (xlabel/ylabel)
        or that is shared by the whole dataset.
        """
        if self.plotting.already_digested:
            return self.plotting

        if self.plotting.nnpdf31_process is None:
            self.plotting.nnpdf31_process = self.nnpdf_metadata["nnpdf31_process"]

        if self.plotting.experiment is None:
            self.plotting.experiment = self.nnpdf_metadata["experiment"]

        if self.plotting.process_description is None:
            self.plotting.process_description = _get_process_description(self.process_type)

        ## Swap variables by the k_idx
        # Internally validphys takes the x/y to be "k1" "k2" or "k3"
        # Therefore, for the time being, swap the actual keys by k1/k2/k3
        try:
            x_idx = self.kinematic_coverage.index(self.plotting.plot_x)
            self.plotting.x = f"k{x_idx + 1}"

            if self.plotting.x_label is None and not self.is_ported_dataset:
                self.plotting.x_label = self.kinematics.get_label(self.plotting.plot_x)

        except ValueError:
            # it is possible that the x value is an "extra", if that's the case continue
            self.plotting.x = self.plotting.plot_x
            self.plotting.x_label = None

        # Swap the `figure_by` and `line_by` variables by k1/k2/k3
        # unless this is something coming from the "extra labels"
        if self.plotting.figure_by is not None:
            new_fig_by = []
            for var in self.plotting.figure_by:
                new_fig_by.append(self.digest_plotting_variable(var))
            self.plotting.figure_by = new_fig_by

        if self.plotting.line_by is not None:
            new_line_by = []
            for var in self.plotting.line_by:
                new_line_by.append(self.digest_plotting_variable(var))
            self.plotting.line_by = new_line_by

        self.plotting.already_digested = True
        return self.plotting

    @cached_property
    def plotting_options(self):
        try:
            return self._plotting_options_set()
        except Exception as e:
            # There are many chances for failure here
            log.error(f"Failure for: {self.name}")
            raise e


@dataclasses.dataclass(frozen=True)
class ValidReference:
    """Holds literature information for the dataset"""

    url: str
    version: Optional[int] = None
    journal: Optional[str] = None
    tables: list[int] = dataclasses.field(default_factory=list)


@dataclasses.dataclass(frozen=True)
class SetMetaData:
    """Metadata of the whole set"""

    setname: str
    version: int
    version_comment: str
    nnpdf_metadata: dict
    implemented_observables: list[ObservableMetaData]
    arXiv: Optional[ValidReference] = None
    iNSPIRE: Optional[ValidReference] = None
    hepdata: Optional[ValidReference] = None

    @property
    def folder(self):
        return path_commondata / self.setname

    @property
    def cm_energy(self):
        """Return the center of mass energy as GeV if it can be understood from the name
        otherwise return None"""
        energy_string = self.setname.split("_")[2]
        if energy_string == "NOTFIXED":
            return None
        if energy_string.endswith("GEV"):
            factor = 1.0
        elif energy_string.endswith("TEV"):
            factor = 1000
        else:
            return None
        return float(energy_string[:-3].replace("P", ".")) * factor

    @cached_property
    def allowed_datasets(self):
        """Return the implemented datasets as a list <setname>_<observable>"""
        return [f"{self.setname}_{i.observable_name}" for i in self.implemented_observables]

    @cached_property
    def allowed_observables(self):
        """
        Returns the implemented observables as a {observable_name.upper(): observable} dictionary
        """
        return {o.observable_name.upper(): o for o in self.implemented_observables}

    def select_observable(self, obs_name_raw):
        """Check whether the observable is implemented and return said observable"""
        obs_name = obs_name_raw.upper()
        try:
            observable = self.allowed_observables[obs_name]
        except KeyError:
            raise ValueError(
                f"The selected observable {obs_name_raw} does not exist in {self.setname}"
            )

        # Now burn the _parent key into the observable and apply checks
        object.__setattr__(observable, "_parent", self)
        return observable


@lru_cache
def parse_set_metadata(metadata_file):
    """Read the metadata file"""
    return parse_yaml_inp(metadata_file, SetMetaData)


@lru_cache
def parse_new_metadata(metadata_file, observable_name, variant=None):
    """Given a metadata file in the new format and the specific observable to be read
    load and parse the metadata and select the observable. If any variants are selected, apply them.

    The triplet (metadata_file, observable_name, variant) define unequivocally the information
    to be parsed from the commondata library
    """
    set_metadata = parse_set_metadata(metadata_file)

    # Select one observable from the entire metadata
    metadata = set_metadata.select_observable(observable_name)

    # And apply variant if given
    if variant is not None:
        metadata = metadata.apply_variant(variant)

    return metadata


def load_commondata_new(metadata):
    """

    TODO: update this docstring since now the load_commondata_new takes the information from
    the metadata, and the name -> split is done outside

    In the current iteration of the commondata, each of the commondata
    (i.e., an observable from a data publication) correspond to one single observable
    inside a folder which is named as "<experiment>_<process>_<energy>_<extra>"
    The observable is defined by a last suffix of the form "_<obs>" so that the full name
    of the dataset is always:

        "<experiment>_<process>_<energy>{_<extra>}_<obs>"

    where <extra> is optional.

    This function right now works under the assumotion that the folder/observable
    is separated in the last _ so that:
        folder_name = <experiment>_<process>_<energy>{_<extra>}
    but note that this convention is still not fully defined.

    This function returns a commondata object constructed by parsing the metadata.

    Once a variant is selected, it can no longer be changed

    Note that this function reproduces `parse_commondata` below, which parses the
    _old_ file format
    """
    # Before loading, apply the checks
    metadata.check()

    # Now parse the data
    data_df = metadata.load_data_central()
    # the uncertainties
    uncertainties_df = metadata.load_uncertainties()
    # and the kinematics
    kin_df = metadata.load_kinematics()

    # Once we have loaded all uncertainty files, let's check how many sys we have
    nsys = len(
        [i for i in uncertainties_df.columns.get_level_values(0) if not i.startswith("stat")]
    )

    # Backwards-compatibility
    # Finally, create the commondata by merging the dataframes in the old commondata_table

    procname = metadata.process_type  # nnpdf_metadata["nnpdf31_process"]
    kin_df = kin_df[metadata.kinematic_coverage]
    kin_df.columns = KIN_NAMES
    kin_df["process"] = procname

    kin_df = kin_df[["process"] + KIN_NAMES]

    # For the uncertainties, create a simplified version to concatenate
    # and save the systype information
    new_columns = []
    systypes = {"treatment": [], "name": []}
    for col in uncertainties_df.columns:
        if col[0].startswith("stat"):
            new_columns.append("stat")
        else:
            # if it is syst add the ADD/MULT information
            new_columns.append(col[1])
            systypes["treatment"].append(col[1])
            systypes["name"].append(col[2])

    uncertainties_df.columns = new_columns

    commondata_table = pd.concat([kin_df, data_df, uncertainties_df], axis=1)
    systype_table = pd.DataFrame(systypes, index=range(1, nsys + 1))
    systype_table.index.name = "sys_index"

    # TODO: Legacy compatibility
    # 1. Add a stat column if it doesn't exist
    # 2. Transform multiplicative uncertainties into % as it was done in the older version

    if "stat" not in commondata_table:
        commondata_table["stat"] = 0.0

    if "MULT" in commondata_table:
        commondata_table["MULT"] = commondata_table["MULT"].multiply(
            100 / commondata_table["data"], axis="index"
        )

    # The old -> new map is not bijective, as different old dataset can refer to the same new one
    # therefore "legacy_names", when filled, will be a list. With None otherwise.
    legacy_names = new_to_legacy_map(metadata.name, metadata.applied_variant)

    return CommonData(
        setname=metadata.name,
        ndata=metadata.ndata,
        commondataproc=procname,
        nkin=3,
        nsys=nsys,
        commondata_table=commondata_table,
        systype_table=systype_table,
        legacy_names=legacy_names,
        kin_variables=metadata.kinematic_coverage,
    )


###########################################


@lru_cache
def load_commondata(spec):
    """
    Load the data corresponding to a CommonDataSpec object.
    Returns an instance of CommonData
    """
    if spec.legacy:
        commondatafile = spec.datafile
        setname = spec.name
        systypefile = spec.sysfile

        return load_commondata_old(commondatafile, systypefile, setname)

    return load_commondata_new(spec.metadata)


### Old commondata:
### All code below this line is deprecated and will be removed
def load_commondata_old(commondatafile, systypefile, setname):
    """Parse a commondata file  and a systype file into a CommonData.

    Parameters
    ----------
    commondatafile : file or path to file
    systypefile : file or path to file

    Returns
    -------
    commondata : CommonData
        An object containing the data and information from the commondata
        and systype files.
    """
    # First parse commondata file
    commondatatable = pd.read_csv(commondatafile, sep=r"\s+", skiprows=1, header=None)
    # Remove NaNs
    # TODO: replace commondata files with bad formatting
    # Build header
    commondataheader = ["entry", "process", "kin1", "kin2", "kin3", "data", "stat"]
    nsys = (commondatatable.shape[1] - len(commondataheader)) // 2

    commondataheader += ["ADD", "MULT"] * nsys
    commondatatable.columns = commondataheader
    commondatatable.set_index("entry", inplace=True)
    ndata = len(commondatatable)
    commondataproc = commondatatable["process"][1]
    # Check for consistency with commondata metadata
    cdmetadata = peek_commondata_metadata(commondatafile)
    if (nsys, ndata) != attrgetter("nsys", "ndata")(cdmetadata):
        raise ValueError(f"Commondata table information does not match metadata for {setname}")

    # Now parse the systype file
    systypetable = parse_systypes(systypefile)

    # Populate CommonData object
    return CommonData(
        setname=setname,
        ndata=ndata,
        commondataproc=commondataproc,
        nkin=3,
        nsys=nsys,
        commondata_table=commondatatable,
        systype_table=systypetable,
        legacy=True,
    )


def parse_systypes(systypefile):
    """Parses a systype file and returns a pandas dataframe."""
    systypeheader = ["sys_index", "treatment", "name"]
    try:
        systypetable = pd.read_csv(
            systypefile, sep=r"\s+", names=systypeheader, skiprows=1, header=None
        )
        systypetable.dropna(axis="columns", inplace=True)
    # Some datasets e.g. CMSWCHARMRAT have no systematics
    except pd.errors.EmptyDataError:
        systypetable = pd.DataFrame(columns=systypeheader)

    systypetable.set_index("sys_index", inplace=True)

    return systypetable


@dataclasses.dataclass(frozen=True)
class CommonDataMetadata:
    """Contains metadata information about the data being read"""

    name: str
    nsys: int
    ndata: int
    process_type: str


def peek_commondata_metadata(commondatafilename):
    """Read some of the properties of the commondata object as a CommonData Metadata"""
    with open(commondatafilename) as f:
        try:
            l = f.readline()
            name, nsys_str, ndata_str = l.split()
            l = f.readline()
            process_type_str = l.split()[1]
        except Exception:
            log.error(f"Error processing {commondatafilename}")
            raise

    return CommonDataMetadata(
        name, int(nsys_str), int(ndata_str), get_kinlabel_key(process_type_str)
    )


def get_plot_kinlabels(commondata):
    """Return the LaTex kinematic labels for a given Commondata"""
    key = commondata.process_type

    # TODO: the keys in KINLABEL_LATEX need to be updated for the new commondata
    return KINLABEL_LATEX.get(key, key)


def get_kinlabel_key(process_label):
    """
    Since there is no 1:1 correspondence between latex keys and the old libNNPDF names
    we match the longest key such that the proc label starts with it.
    """
    l = process_label
    try:
        if process_label == "EWK_RAP_ASY":
            # TODO this function is disappearing in this PR
            l = "EWK_RAP"
        return next(k for k in sorted(KINLABEL_LATEX, key=len, reverse=True) if l.startswith(k))
    except StopIteration as e:
        raise ValueError(
            "Could not find a set of kinematic "
            "variables matching  the process %s Check the "
            "labels defined in commondata.cc. " % (l)
        ) from e<|MERGE_RESOLUTION|>--- conflicted
+++ resolved
@@ -112,12 +112,9 @@
     "SHP_ASY": ("$\\eta$", "$p_T (GeV)$", "$\\sqrt{s} (GeV)$"),
     "JET_POL": ("$\\eta$", "$p_T^2 (GeV^2)$", "$\\sqrt{s} (GeV)$"),
     "DIJET_POL": ("$\\m_{1,2} (GeV)", "$\\eta_1$", "$\\eta_2$"),
-<<<<<<< HEAD
     "DY_Z_Y": ("$y_Z$", "$\\M^2 (GeV^2)$", "$\\sqrt{s} (GeV)$"),
     "DY_W_ETA": ("$\\eta$", "$\\M^2 (GeV^2)$", "$\\sqrt{s} (GeV)$"),
-=======
     "SINGLETOP": ("$y$", "$m_t^2 (GeV^2)$", "$\\sqrt{s} (GeV)$"),
->>>>>>> be0ed18a
 }
 
 PROCESS_DESCRIPTION_LABEL = {
