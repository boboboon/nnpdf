--- conflicted
+++ resolved
@@ -31,12 +31,9 @@
     "LHCBZEE2FB_40",
     "LHCBW36PB_40",
     "CDFZRAP_NEW",
-<<<<<<< HEAD
     "CMS_2JET_3D_8TEV",
-=======
     "D0ZRAP_40",
     "ATLASPHT15",
->>>>>>> 9fb00405
 ]
 
 L = Loader()
