"""
test_regression.py

Write files with data to disk and assert they are the same upon
updates.
"""
import pathlib
import logging
import functools

import numpy as np
import scipy.linalg as la
import pandas as pd
from pandas.testing import assert_frame_equal

from reportengine.table import savetable

import NNPDF
from validphys import results
from validphys.tableloader import (parse_exp_mat, load_perreplica_chi2_table,
                                   sane_load, load_fits_chi2_table)



log = logging.getLogger(__name__)

REGRESSION_FOLDER = pathlib.Path(__file__).with_name('regressions')

#TODO: Move these to a library
def compare_tables(produced_table, storage_path, loader_func):
    """Test that the ``produced_table`` is equal (as in allclose) to
    the one loaded from the `storage_path` using the `loader_func`"""
    if not storage_path.exists():
        savetable(produced_table, storage_path)
        #Fail test
        assert False, "Storage path does not exist"
    stored_table = loader_func(storage_path)
    assert_frame_equal(produced_table, stored_table)

def make_table_comp(loader_func):
    """Compare the dataframe that the decorated function outputs with
    a file with the same name as the function and extension csv, loaded
    using the provided `loader_func`"""
    def decorator(f):
        @functools.wraps(f)
        def f_(*args, **kwargs):
            filename = f'{f.__name__}.csv'
            produced_table = f(*args, **kwargs)
            compare_tables(produced_table, REGRESSION_FOLDER/filename, loader_func)
        return f_
    return decorator

@make_table_comp(parse_exp_mat)
def test_expcovmat(data):
    pdf, exps = data
    eindex = results.experiments_index(exps)
    mat = results.experiments_covmat(exps, eindex, t0set=None)
<<<<<<< HEAD
    cd1 = exps[0].datasets[0].commondata.load()
    cd2 = exps[1].datasets[0].commondata.load()
    othermat1 = NNPDF.ComputeCovMat(cd1, cd1.get_cv())
    othermat2 = NNPDF.ComputeCovMat(cd2, cd2.get_cv())
    othermat = la.block_diag(othermat1, othermat2)
=======
    covmats = []
    for exp in exps:
        cd = exp.datasets[0].commondata.load()
        covmats.append(NNPDF.ComputeCovMat(cd, cd.get_cv()))
    othermat = la.block_diag(*covmats)
>>>>>>> 65ef3697
    assert np.allclose(mat.values, othermat)
    return mat

@make_table_comp(parse_exp_mat)
def test_t0covmat(data):
    pdf, exps = data
    eindex = results.experiments_index(exps)
    return results.experiments_covmat(exps, eindex, pdf)

@make_table_comp(parse_exp_mat)
def test_expsqrtcovmat(data):
    pdf, exps = data
    eindex = results.experiments_index(exps)
    return results.experiments_sqrtcovmat(exps, eindex, t0set=None)

@make_table_comp(parse_exp_mat)
def test_t0sqrtcovmat(data):
    pdf, exps = data
    eindex = results.experiments_index(exps)
    return results.experiments_sqrtcovmat(exps, eindex, pdf)


@make_table_comp(sane_load)
def test_predictions(convolution_results):
<<<<<<< HEAD
    data1, th1 = convolution_results[0]
    data2, th2 = convolution_results[1]
    th1_values = th1._rawdata.astype(float)
    th2_values = th2._rawdata.astype(float)
    th = np.concatenate((th1_values, th2_values))
    return pd.DataFrame(th,
        columns=map(str,
        range(th1._rawdata.shape[1])))

@make_table_comp(sane_load)
def test_dataset_t0_predictions(dataset_t0_convolution_results):
    data1, th1 = dataset_t0_convolution_results[0]
    data2, th2 = dataset_t0_convolution_results[1]
    th1_values = th1._rawdata.astype(float)
    th2_values = th2._rawdata.astype(float)
    th = np.concatenate((th1_values, th2_values))
    return pd.DataFrame(th,
        columns=map(str,
        range(th1._rawdata.shape[1])))

@make_table_comp(sane_load)
def test_cv(convolution_results):
    data1, th1 = convolution_results[0]
    data2, th2 = convolution_results[1]
    data1_values = data1.central_value
    data2_values = data1.central_value
    data_values = np.concatenate((data1_values, data2_values))
=======
    ths = []
    for convolution_result in convolution_results:
        dt, th = convolution_result
        ths.append(th._rawdata.astype(float))
    th = np.concatenate(ths)
    return pd.DataFrame(th,
        columns=map(str,
        range(th.shape[1])))

@make_table_comp(sane_load)
def test_dataset_t0_predictions(dataset_t0_convolution_results):
    ths = []
    for convolution_result in dataset_t0_convolution_results:
        dt, th = convolution_result
        ths.append(th._rawdata.astype(float))
    th = np.concatenate(ths)
    return pd.DataFrame(th,
        columns=map(str,
        range(th.shape[1])))

@make_table_comp(sane_load)
def test_cv(convolution_results):
    cvs = []
    for convolution_result in convolution_results:
        dt, _ = convolution_result
        cvs.append(dt.central_value)
    data_values = np.concatenate(cvs)
>>>>>>> 65ef3697
    return pd.DataFrame(data_values, columns=['CV'])

@make_table_comp(load_perreplica_chi2_table)
def test_replicachi2data(data, chi2data):
    pdf, exps = data
    return results.perreplica_chi2_table(exps, chi2data)

@make_table_comp(load_fits_chi2_table)
def test_datasetchi2(single_exp_data, dataset_chi2data):
    _, exp = single_exp_data
    return results.fits_datasets_chi2_table(['test'], [[exp]], dataset_chi2data)<|MERGE_RESOLUTION|>--- conflicted
+++ resolved
@@ -55,19 +55,11 @@
     pdf, exps = data
     eindex = results.experiments_index(exps)
     mat = results.experiments_covmat(exps, eindex, t0set=None)
-<<<<<<< HEAD
-    cd1 = exps[0].datasets[0].commondata.load()
-    cd2 = exps[1].datasets[0].commondata.load()
-    othermat1 = NNPDF.ComputeCovMat(cd1, cd1.get_cv())
-    othermat2 = NNPDF.ComputeCovMat(cd2, cd2.get_cv())
-    othermat = la.block_diag(othermat1, othermat2)
-=======
     covmats = []
     for exp in exps:
         cd = exp.datasets[0].commondata.load()
         covmats.append(NNPDF.ComputeCovMat(cd, cd.get_cv()))
     othermat = la.block_diag(*covmats)
->>>>>>> 65ef3697
     assert np.allclose(mat.values, othermat)
     return mat
 
@@ -92,35 +84,6 @@
 
 @make_table_comp(sane_load)
 def test_predictions(convolution_results):
-<<<<<<< HEAD
-    data1, th1 = convolution_results[0]
-    data2, th2 = convolution_results[1]
-    th1_values = th1._rawdata.astype(float)
-    th2_values = th2._rawdata.astype(float)
-    th = np.concatenate((th1_values, th2_values))
-    return pd.DataFrame(th,
-        columns=map(str,
-        range(th1._rawdata.shape[1])))
-
-@make_table_comp(sane_load)
-def test_dataset_t0_predictions(dataset_t0_convolution_results):
-    data1, th1 = dataset_t0_convolution_results[0]
-    data2, th2 = dataset_t0_convolution_results[1]
-    th1_values = th1._rawdata.astype(float)
-    th2_values = th2._rawdata.astype(float)
-    th = np.concatenate((th1_values, th2_values))
-    return pd.DataFrame(th,
-        columns=map(str,
-        range(th1._rawdata.shape[1])))
-
-@make_table_comp(sane_load)
-def test_cv(convolution_results):
-    data1, th1 = convolution_results[0]
-    data2, th2 = convolution_results[1]
-    data1_values = data1.central_value
-    data2_values = data1.central_value
-    data_values = np.concatenate((data1_values, data2_values))
-=======
     ths = []
     for convolution_result in convolution_results:
         dt, th = convolution_result
@@ -148,7 +111,6 @@
         dt, _ = convolution_result
         cvs.append(dt.central_value)
     data_values = np.concatenate(cvs)
->>>>>>> 65ef3697
     return pd.DataFrame(data_values, columns=['CV'])
 
 @make_table_comp(load_perreplica_chi2_table)
