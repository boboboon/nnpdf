--- conflicted
+++ resolved
@@ -3,14 +3,10 @@
     previous hyperparameter scans
 """
 
-<<<<<<< HEAD
 # Within this file you can find the "more modern" vp-integrated hyperopt stuff
 # and the older pre-vp hyperopt stuff, which can be considered deprecated but it is
 # still used for the plotting script
 
-
-=======
->>>>>>> 1604aef3
 import os
 import re
 import glob
