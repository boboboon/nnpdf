--- conflicted
+++ resolved
@@ -518,34 +518,6 @@
 
 datasets_covmat = collect('covariance_matrix', ('data',))
 
-<<<<<<< HEAD
-def sqrt_covmat(covariance_matrix):
-    """Returns the lower-triangular Cholesky factor of `covmat`
-
-    Parameters
-    ----------
-    covmat: array
-        a positive definite covariance matrix
-
-    Returns
-    -------
-    sqrt_covmat : array
-        lower triangular Cholesky factor of covmat
-
-    Notes
-    -----
-    The lower triangular is useful for efficient calculation of the chi^2
-
-    Examples
-    --------
-
-    >>> import numpy as np
-    >>> from validphys.results import sqrt_covmat
-    >>> a = np.array([[1, 0.5], [0.5, 1]])
-    >>> sqrt_covmat(a)
-    array([[1.  , 0.    ],
-        [0.5    , 0.8660254]])
-=======
 datasets_covariance_matrix = collect(
     'covariance_matrix',
     ('experiments', 'experiment',)
@@ -608,7 +580,6 @@
             1.18572366e-03, 4.31943367e-03, 0.00000000e+00],
            [3.73012316e-03, 2.05432491e-04, 4.40226875e-05, ...,
             9.61421910e-04, 5.31447414e-04, 9.98677667e-03]])
->>>>>>> 8a98335a
     """
     dimensions = covariance_matrix.shape
 
