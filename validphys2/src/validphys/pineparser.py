--- conflicted
+++ resolved
@@ -253,16 +253,9 @@
             "pineappl_reader is not prepared to read a hadronic fktable with no protons!"
         )
     Q0 = np.sqrt(pine_rep.muf2())
-<<<<<<< HEAD
-    x_grids = [pine.x_grid() for pine in pines]
-    xgrid = np.array([])
-    for grid in x_grids:
-        xgrid = np.union1d(xgrid, grid)
-=======
     xgrid = np.array([])
     for pine in pines:
         xgrid = np.union1d(xgrid, pine.x_grid())
->>>>>>> d3dd8240
     xi = np.arange(len(xgrid))
     protected = False
 
@@ -300,15 +293,6 @@
             if apfelcomb.get("shifts") is not None:
                 ndata += apfelcomb["shifts"][i]
 
-<<<<<<< HEAD
-        # Here I need to provide the additional dimension to match the other FKs
-        # First I need to find where holes are
-        missing_x_points = np.setdiff1d(xgrid, p.x_grid())
-        missing_x_points_index = [list(xgrid).index(miss) for miss in missing_x_points]
-        for miss_index in missing_x_points_index:
-            raw_fktable = np.insert(raw_fktable, miss_index, 0., axis=2)
-            raw_fktable = np.insert(raw_fktable, miss_index, 0., axis=3)
-=======
         # Add empty points to ensure that all fktables share the same x-grid upon convolution
         missing_x_points = np.setdiff1d(xgrid, p.x_grid(), assume_unique=True)
         for x_point in missing_x_points:
@@ -316,7 +300,6 @@
             raw_fktable = np.insert(raw_fktable, miss_index, 0., axis=2)
             if hadronic:
                 raw_fktable = np.insert(raw_fktable, miss_index, 0., axis=3)
->>>>>>> d3dd8240
         # Check conversion factors and remove the x* from the fktable
         raw_fktable *= fkspec.metadata.get("conversion_factor", 1.0) / xdivision
 
