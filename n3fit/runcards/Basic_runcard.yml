--- conflicted
+++ resolved
@@ -35,12 +35,7 @@
 theory:
   theoryid: 53        # database id
 
-<<<<<<< HEAD
-###########################################################
-=======
-
 ############################################################
->>>>>>> a70e6f74
 fitting:
   genrep   : True    # on = generate MC replicas, False = use real data
   trvlseed: 1
