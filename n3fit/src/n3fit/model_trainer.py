"""
    The ModelTrainer class is the true driver around the n3fit code

    This class is initialized with all information about the NN, inputs and outputs.
    The construction of the NN and the fitting is performed at the same time when the
    hyperparametrizable method of the function is called.

    This allows to use hyperscanning libraries, that need to change the parameters of the network
    between iterations while at the same time keeping the amount of redundant calls to a minimum
"""
import logging
from collections import namedtuple
from itertools import zip_longest
import numpy as np
from scipy.interpolate import PchipInterpolator
from n3fit import model_gen
from n3fit.backends import MetaModel, clear_backend_state, callbacks
from n3fit.backends import operations as op
from n3fit.stopping import Stopping
from n3fit.vpinterface import N3PDF
import n3fit.hyper_optimization.penalties
import n3fit.hyper_optimization.rewards
from validphys.photon_pdf.compute_photon import photon_fitting_scale
from n3fit.scripts.n3fit_exec import N3FIT_FIXED_CONFIG

log = logging.getLogger(__name__)

# Threshold defaults
# Any partition with a chi2 over the threshold will discard its hyperparameters
HYPER_THRESHOLD = 50.0
CHI2_THRESHOLD = 10.0
# Each how many epochs do we increase the positivitiy Lagrange Multiplier
PUSH_POSITIVITY_EACH = 100

# Each how many epochs do we increase the integrability Lagrange Multiplier
PUSH_INTEGRABILITY_EACH = 100

# Create a tuple for the input information
InputInfo = namedtuple("InputInfo", ["input_l", "split_l", "input_idx"])

def _pdf_injection(pdf_layers, observables, masks):
    """
    Takes as input a list of PDF layers each corresponding to one observable (also given as a list)
    And (where neded) a mask to select the output.
    Returns a list of obs(pdf).
    Note that the list of masks don't need to be the same size as the list of layers/observables
    """
    return [f(x, mask=m) for f, x, m in zip_longest(observables, pdf_layers, masks)]


def _LM_initial_and_multiplier(input_initial, input_multiplier, max_lambda, steps):
    """
    If any of input_initial or input_multiplier is None this function computes
    the missing values taking as input the maximum lambda multiplier and the number of steps needed
    to reach the maximum number of epochs
    """
    initial = input_initial
    multiplier = input_multiplier
    # If the multiplier is None, compute it from known values
    if multiplier is None:
        # If the initial value is also None, set it to one
        if initial is None:
            initial = 1.0
        multiplier = pow(max_lambda / initial, 1 / max(steps, 1))
    elif initial is None:
        # Select the necessary initial value to get to max_lambda after all steps
        initial = max_lambda / pow(multiplier, steps)
    return initial, multiplier


class ModelTrainer:
    """
    ModelTrainer Class:

    Wrapper around the fitting code and the generation of the Neural Network

    When the "hyperparametrizable"* function is called with a dictionary of parameters,
    it generates a NN and subsequentially performs a fit.

    The motivation behind this class is minimising the amount
    of redundant calls of each hyperopt run, in particular this allows to completely reset
    the NN at the beginning of each iteration reusing some of the previous work.

    *called in this way because it accept a dictionary of hyper-parameters
    which defines the Neural Network
    """

    def __init__(
        self,
        exp_info,
        pos_info,
        integ_info,
        flavinfo,
        fitbasis,
        nnseeds,
        pass_status="ok",
        failed_status="fail",
        debug=False,
        kfold_parameters=None,
        max_cores=None,
        model_file=None,
        sum_rules=None,
        parallel_models=1,
        replica_id=None,
    ):
        """
        Parameters
        ----------
            exp_info: list
                list of dictionaries containing experiments
            pos_info: list
                list of dictionaries containing positivity sets
            integ_info: list
                list of dictionaries containing integrability sets
            flavinfo: list
                the object returned by fitting['basis']
            fitbasis: str
                the name of the basis being fitted
            nnseeds: list(int)
                the seed used to initialise the NN for each model to be passed to model_gen
            pass_status: str
                flag to signal a good run
            failed_status: str
                flag to signal a bad run
            debug: bool
                flag to activate some debug options
            kfold_parameters: dict
                parameters defining the kfolding method
            max_cores: int
                maximum number of cores the fitting can use to run
            model_file: str
                whether to save the models
            sum_rules: str
                        whether sum rules should be enabled (All, MSR, VSR, False)
            parallel_models: int
                number of models to fit in parallel
        """
        # Save all input information
        self.exp_info = exp_info
        if pos_info is None:
            pos_info = []
        self.pos_info = pos_info
        self.integ_info = integ_info
        if self.integ_info is not None:
            self.all_info = exp_info + pos_info + integ_info
        else:
            self.all_info = exp_info + pos_info
        self.flavinfo = flavinfo
        self.fitbasis = fitbasis
        self._nn_seeds = nnseeds
        self.pass_status = pass_status
        self.failed_status = failed_status
        self.debug = debug
        self.all_datasets = []
        self._scaler = None
        self._parallel_models = parallel_models
        self.replica_id = replica_id

        # Initialise internal variables which define behaviour
        if debug:
            self.max_cores = 1
        else:
            self.max_cores = max_cores
        self.model_file = model_file
        self.print_summary = True
        self.mode_hyperopt = False
        self.impose_sumrule = sum_rules
        self._hyperkeys = None
        if kfold_parameters is None:
            self.kpartitions = [None]
            self.hyper_threshold = None
        else:
            self.kpartitions = kfold_parameters["partitions"]
            self.hyper_threshold = kfold_parameters.get("threshold", HYPER_THRESHOLD)
            # if there are penalties enabled, set them up
            penalties = kfold_parameters.get("penalties", [])
            self.hyper_penalties = []
            for penalty in penalties:
                pen_fun = getattr(n3fit.hyper_optimization.penalties, penalty)
                self.hyper_penalties.append(pen_fun)
                log.info("Adding penalty: %s", penalty)
            # Check what is the hyperoptimization target function
            hyper_loss = kfold_parameters.get("target", None)
            if hyper_loss is None:
                hyper_loss = "average"
                log.warning("No minimization target selected, defaulting to '%s'", hyper_loss)
            log.info("Using '%s' as the target for hyperoptimization", hyper_loss)
            self._hyper_loss = getattr(n3fit.hyper_optimization.rewards, hyper_loss)

        # Initialize the dictionaries which contain all fitting information
        self.input_list = []
        self.training = {
            "output": [],
            "expdata": [],
            "ndata": 0,
            "model": None,
            "posdatasets": [],
            "posmultipliers": [],
            "posinitials": [],
            "integdatasets": [],
            "integmultipliers": [],
            "integinitials": [],
            "folds": [],
        }
        self.validation = {
            "output": [],
            "expdata": [],
            "ndata": 0,
            "model": None,
            "folds": [],
            "posdatasets": [],
        }
        self.experimental = {
            "output": [],
            "expdata": [],
            "ndata": 0,
            "model": None,
            "folds": [],
        }

        self._fill_the_dictionaries()

        if self.validation["ndata"] == 0:
            # If there is no validation, the validation chi2 = training chi2
            self.no_validation = True
            self.validation["expdata"] = self.training["expdata"]
        else:
            # Consider the validation only if there is validation (of course)
            self.no_validation = False

        self.callbacks = []
        if debug:
            self.callbacks.append(callbacks.TimerCallback())

    def set_hyperopt(self, hyperopt_on, keys=None, status_ok="ok"):
        """Set hyperopt options on and off (mostly suppresses some printing)"""
        self.pass_status = status_ok
        if keys is None:
            keys = []
        self._hyperkeys = keys
        if hyperopt_on:
            self.print_summary = False
            self.mode_hyperopt = True
        else:
            self.print_summary = True
            self.mode_hyperopt = False

    ###########################################################################
    # # Internal functions                                                    #
    # Never to be called from the dark and cold outside world                 #
    ###########################################################################
    def _fill_the_dictionaries(self):
        """
        This function fills the following dictionaries
            -``training``: data for the fit
            -``validation``: data which for the stopping
            -``experimental``: 'true' data, only used for reporting purposes
        with fixed information.

        Fixed information: information which will not change between different runs of the code.
        This information does not depend on the parameters of the fit at any stage
        and so it will remain unchanged between different runs of the hyperoptimizer.

        The aforementioned information corresponds to:
            - ``expdata``: experimental data
            - ``name``: names of the experiment
            - ``ndata``: number of experimental points
        """
        for exp_dict in self.exp_info:
            self.training["expdata"].append(exp_dict["expdata"])
            self.validation["expdata"].append(exp_dict["expdata_vl"])
            self.experimental["expdata"].append(exp_dict["expdata_true"])

            self.training["folds"].append(exp_dict["folds"]["training"])
            self.validation["folds"].append(exp_dict["folds"]["validation"])
            self.experimental["folds"].append(exp_dict["folds"]["experimental"])

            nd_tr = exp_dict["ndata"]
            nd_vl = exp_dict["ndata_vl"]

            self.training["ndata"] += nd_tr
            self.validation["ndata"] += nd_vl
            self.experimental["ndata"] += nd_tr + nd_vl

            for dataset in exp_dict["datasets"]:
                self.all_datasets.append(dataset.name)
        self.all_datasets = set(self.all_datasets)

        for pos_dict in self.pos_info:
            self.training["expdata"].append(pos_dict["expdata"])
            self.training["posdatasets"].append(pos_dict["name"])
            self.validation["expdata"].append(pos_dict["expdata"])
            self.validation["posdatasets"].append(pos_dict["name"])
        if self.integ_info is not None:
            for integ_dict in self.integ_info:
                self.training["expdata"].append(integ_dict["expdata"])
                self.training["integdatasets"].append(integ_dict["name"])

    def _xgrid_generation(self):
        """
        Generates the full x-grid pertaining to the complete set of observables to be fitted.

        To first approximation, the full x-grid is a concatenation of all x-grid requested by
        all fk-tables.

        In the case of pineappl models all fktables ask for the same grid in x
        and so the input can be simplified to be a single grid for all (or most) datasets.
        However, this is not a _strict_ requirement for pineappl and was not a requirement before
        so the solution below must be kept general enough.

        Detailed implementation of the union of xgrids:
            let's assume an input [x1, x1, x1, x2, x2, x3]
            where each xi is a different grid, this will be broken into two lists:
            [x1, x2, x3] (unique grids) and [0,0,0,1,1,2] (index of the grid per dataset)
            The pdf will then be evaluated to concatenate([x1,x2,x3]) and then split (x1, x2, x3)
            Then each of the experiment, looking at the indexes, will receive one of the 3 PDFs
            The decision whether two grids (x1 and x1) are really the same is decided below

        The necessary information to redistribute the x-grid is held by a ``InputInfo`` tuple
        which is returned by this function.
        """
        log.info("Generating the input grid")

        inputs_unique = []
        inputs_idx = []
        for igrid in self.input_list:
            for idx, arr in enumerate(inputs_unique):
                if igrid.size == arr.size and np.allclose(igrid, arr):
                    inputs_idx.append(idx)
                    break
            else:
                inputs_idx.append(len(inputs_unique))
                inputs_unique.append(igrid)

        # Concatenate the unique inputs
        input_arr = np.concatenate(inputs_unique, axis=1).T
        if self._scaler:
            # Apply feature scaling if given
            input_arr = self._scaler(input_arr)
        input_layer = op.numpy_to_input(input_arr)

        # The PDF model will be called with a concatenation of all inputs
        # now the output needs to be splitted so that each experiment takes its corresponding input
        sp_ar = [[i.shape[1] for i in inputs_unique]]
        sp_kw = {"axis": 1}
        sp_layer = op.as_layer(
            op.split, op_args=sp_ar, op_kwargs=sp_kw, name="pdf_split"
        )

        return InputInfo(input_layer, sp_layer, inputs_idx)

    def _model_generation(self, xinput, pdf_models, partition, partition_idx):
        """
        Fills the three dictionaries (``training``, ``validation``, ``experimental``)
        with the ``model`` entry

        Compiles the validation and experimental models with fakes optimizers and learning rate
        as they are never trained, but this is needed by some backends
        in order to run evaluate on them.

        Before entering this function we have the input of the model
        and a list of outputs, but they are not connected.
        This function connects inputs with outputs by injecting the PDF.
        At this point we have a PDF model that takes an input (1, None, 1)
        and outputs in return (1, none, 14).

        The injection of the PDF is done by concatenating all inputs and calling
        pdf_model on it.
        This in turn generates an output_layer that needs to be splitted for every experiment
        as we have a set of observable "functions" that each take (1, exp_xgrid_size, 14)
        and output (1, masked_ndata) where masked_ndata can be the training/validation
        or the experimental mask (in which cased masked_ndata == ndata).
        Several models can be fitted at once by passing a list of models with a shared input
        so that every mode receives the same input and the output will be concatenated at the end
        the final output of the model is then (1, None, 14, n) (with n=number of parallel models).

        Parameters
        ----------
            xinput: InputInfo
                a tuple containing the input layer (with all values of x), and the information
                (in the form of a splitting layer and a list of indices) to distribute
                the results of the PDF (PDF(xgrid)) among the different observables
            pdf_models: list(n3fit.backend.MetaModel)
                a list of models that produce PDF values
            partition: dict
                Only active during k-folding, information about the partition to be fitted
            partition_idx: int
                Index of the partition

        Returns
        -------
            models: dict
                dict of MetaModels for training, validation and experimental
        """
        log.info("Generating the Model")

<<<<<<< HEAD
        # In the case of pineappl models all fktables ask for the same grid in x
        # and so the input can be simplified to be a single grid for all dataset
        # instead of a concatenation that gets splitted afterwards
        # However, this is not a _strict_ requirement for pineappl so the solution below
        # aims to be completely general
        # Detailed:
        #    let's assume an input [x1, x1, x1, x2, x2, x3]
        #    where each xi is a different grid, this will be broken into two lists:
        #    [x1, x2, x3] (unique grids) and [0,0,0,1,1,2] (index of the grid per dataset)
        #    The pdf will then be evaluated to concatenate([x1,x2,x3]) and then split (x1, x2, x3)
        #    Then each of the experiment, looking at the indexes, will receive one of the 3 PDFs
        #    The decision whether two grids (x1 and x1) are really the same is decided below
        inputs_unique = []
        inputs_idx = []
        for igrid in self.input_list:
            for idx, arr in enumerate(inputs_unique):
                if igrid.size == arr.size and np.allclose(igrid, arr):
                    inputs_idx.append(idx)
                    break
            else:
                inputs_idx.append(len(inputs_unique))
                inputs_unique.append(igrid)
        
        # Concatenate the unique inputs
        input_arr = np.concatenate(inputs_unique, axis=1).T
        if self._scaler:
            # Apply feature scaling if given
            input_arr = self._scaler(input_arr)
        input_layer = op.numpy_to_input(input_arr)
        
        photon_list = [
            np.array([photon_fitting_scale(
                xgrid=grid[0],
                theoryid=N3FIT_FIXED_CONFIG['theoryid'],
                fiatlux_runcard = N3FIT_FIXED_CONFIG['fiatlux'],
                replica=self.replica_id,
            )]) for grid in inputs_unique
        ]
        input_photon = np.concatenate(photon_list, axis=1).T

=======
>>>>>>> 53034976
        # For multireplica fits:
        #   The trainable part of the n3fit framework is a concatenation of all PDF models
        #   each model, in the NNPDF language, corresponds to a different replica
        all_replicas_pdf = []
        for pdf_model in pdf_models:
            # The input to the full model also works as the input to the PDF model
            # We apply the Model as Layers and save for later the model (full_pdf)
            full_model_input_dict, full_pdf = pdf_model.apply_as_layer(
                {"pdf_input": xinput.input_l}
            )

            all_replicas_pdf.append(full_pdf)
            # Note that all models share the same symbolic input so we take as input the last
            # full_model_input_dict in the loop

        full_pdf_per_replica = op.stack(all_replicas_pdf, axis=-1)
        split_pdf_unique = xinput.split_l(full_pdf_per_replica)

        # Now reorganize the uniques PDF so that each experiment receives its corresponding PDF
        split_pdf = [split_pdf_unique[i] for i in xinput.input_idx]
        # If we are in a kfolding partition, select which datasets are out
        training_mask = validation_mask = experimental_mask = [None]
        if partition and partition["datasets"]:
            # If we want to overfit the fold, leave the training and validation masks as [None]
            # otherwise, use the mask generated for the fold.
            # The experimental model instead is always limited to the fold
            if not partition.get("overfit", False):
                training_mask = [i[partition_idx] for i in self.training["folds"]]
                validation_mask = [i[partition_idx] for i in self.validation["folds"]]
            experimental_mask = [i[partition_idx] for i in self.experimental["folds"]]

        # Training and validation leave out the kofld dataset
        # experiment leaves out the negation
        output_tr = _pdf_injection(split_pdf, self.training["output"], training_mask)
        training = MetaModel(full_model_input_dict, output_tr)

        # Validation skips integrability and the "true" chi2 skips also positivity,
        # so we must only use the corresponding subset of PDF functions
        val_pdfs = []
        exp_pdfs = []
        for partial_pdf, obs in zip(split_pdf, self.training["output"]):
            if not obs.positivity and not obs.integrability:
                val_pdfs.append(partial_pdf)
                exp_pdfs.append(partial_pdf)
            elif not obs.integrability and obs.positivity:
                val_pdfs.append(partial_pdf)

        # We don't want to included the integrablity in the validation
        output_vl = _pdf_injection(val_pdfs, self.validation["output"], validation_mask)
        validation = MetaModel(full_model_input_dict, output_vl)

        # Or the positivity in the total chi2
        output_ex = _pdf_injection(exp_pdfs, self.experimental["output"], experimental_mask)
        experimental = MetaModel(full_model_input_dict, output_ex)

        if self.print_summary:
            training.summary()

        models = {
            "training": training,
            "validation": validation,
            "experimental": experimental,
        }

        return models

    def _reset_observables(self):
        """
        Resets the 'output' and 'losses' entries of all 3 dictionaries:
                            (``training``, ``validation``, ``experimental``)
        as well as the input_list
        this is necessary as these can either depend on the parametrization of the NN
        or be obliterated when/if the backend state is reset
        """
        self.input_list = []
        for key in ["output", "posmultipliers", "integmultipliers"]:
            self.training[key] = []
            self.validation[key] = []
            self.experimental[key] = []

    ############################################################################
    # # Parametizable functions                                                #
    #                                                                          #
    # The functions defined in this block accept a 'params' dictionary which   #
    # defines the fit and the behaviours of the Neural Networks                #
    #                                                                          #
    # These are all called by the function hyperparamizable below              #
    # i.e., the most important function is hyperparametrizable, which is a     #
    # wrapper around all of these                                              #
    ############################################################################
    def _generate_observables(
        self,
        all_pos_multiplier,
        all_pos_initial,
        all_integ_multiplier,
        all_integ_initial,
        epochs,
        interpolation_points,
    ):
        """
        This functions fills the 3 dictionaries (training, validation, experimental)
        with the output layers and the loss functions
        It also fill the list of input tensors (input_list)

        The arguments of this function are used to define the initial positivity of the
        positivity observables and the multiplier to be applied at each step.

        Parameters
        ----------
            all_pos_multiplier: float, None
                multiplier to be applied to the positivity each ``PUSH_POSITIVITY_EACH`` epochs
            all_pos_initial: float, None
                initial value for the positivity lambda
            epochs: int
                total number of epochs for the run
        """

        # First reset the dictionaries
        self._reset_observables()
        log.info("Generating layers")

        # Now we need to loop over all dictionaries (First exp_info, then pos_info and integ_info)
        for exp_dict in self.exp_info:
            if not self.mode_hyperopt:
                log.info("Generating layers for experiment %s", exp_dict["name"])

            exp_layer = model_gen.observable_generator(exp_dict)

            # Save the input(s) corresponding to this experiment
            self.input_list.append(exp_layer["inputs"])

            # Now save the observable layer, the losses and the experimental data
            self.training["output"].append(exp_layer["output_tr"])
            self.validation["output"].append(exp_layer["output_vl"])
            self.experimental["output"].append(exp_layer["output"])

        # Generate the positivity penalty
        for pos_dict in self.pos_info:
            if not self.mode_hyperopt:
                log.info("Generating positivity penalty for %s", pos_dict["name"])

            positivity_steps = int(epochs / PUSH_POSITIVITY_EACH)
            max_lambda = pos_dict["lambda"]

            pos_initial, pos_multiplier = _LM_initial_and_multiplier(
                all_pos_initial, all_pos_multiplier, max_lambda, positivity_steps
            )

            pos_layer = model_gen.observable_generator(pos_dict, positivity_initial=pos_initial)
            # The input list is still common
            self.input_list.append(pos_layer["inputs"])

            # The positivity should be on both training and validation models
            self.training["output"].append(pos_layer["output_tr"])
            self.validation["output"].append(pos_layer["output_tr"])

            self.training["posmultipliers"].append(pos_multiplier)
            self.training["posinitials"].append(pos_initial)

        # Finally generate the integrability penalty
        if self.integ_info is not None:
            for integ_dict in self.integ_info:
                if not self.mode_hyperopt:
                    log.info("Generating integrability penalty for %s", integ_dict["name"])

                integrability_steps = int(epochs / PUSH_INTEGRABILITY_EACH)
                max_lambda = integ_dict["lambda"]

                integ_initial, integ_multiplier = _LM_initial_and_multiplier(
                    all_integ_initial, all_integ_multiplier, max_lambda, integrability_steps
                )

                integ_layer = model_gen.observable_generator(
                    integ_dict, positivity_initial=integ_initial, integrability=True
                )
                # The input list is still common
                self.input_list.append(integ_layer["inputs"])

                # The integrability all falls to the training
                self.training["output"].append(integ_layer["output_tr"])
                self.training["integmultipliers"].append(integ_multiplier)
                self.training["integinitials"].append(integ_initial)

        # Store a reference to the interpolator as self._scaler
        if interpolation_points:
            input_arr = np.concatenate(self.input_list, axis=1)
            input_arr = np.sort(input_arr)
            input_arr_size = input_arr.size

            # Define an evenly spaced grid in the domain [0,1]
            # force_set_smallest is used to make sure the smallest point included in the scaling is
            # 1e-9, to prevent trouble when saving it to the LHAPDF grid
            force_set_smallest = input_arr.min() > 1e-9
            if force_set_smallest:
                new_xgrid = np.linspace(
                    start=1 / input_arr_size, stop=1.0, endpoint=False, num=input_arr_size
                )
            else:
                new_xgrid = np.linspace(start=0, stop=1.0, endpoint=False, num=input_arr_size)

            # When mapping the FK xgrids onto our new grid, we need to consider degeneracies among
            # the x-values in the FK grids
            unique, counts = np.unique(input_arr, return_counts=True)
            map_to_complete = []
            for cumsum_ in np.cumsum(counts):
                # Make sure to include the smallest new_xgrid value, such that we have a point at
                # x<=1e-9
                map_to_complete.append(new_xgrid[cumsum_ - counts[0]])
            map_to_complete = np.array(map_to_complete)
            map_from_complete = unique

            #  If needed, set feature_scaling(x=1e-9)=0
            if force_set_smallest:
                map_from_complete = np.insert(map_from_complete, 0, 1e-9)
                map_to_complete = np.insert(map_to_complete, 0, 0.0)

            # Select the indices of the points that will be used by the interpolator
            onein = map_from_complete.size / (int(interpolation_points) - 1)
            selected_points = [round(i * onein - 1) for i in range(1, int(interpolation_points))]
            if selected_points[0] != 0:
                selected_points = [0] + selected_points
            map_from = map_from_complete[selected_points]
            map_from = np.log(map_from)
            map_to = map_to_complete[selected_points]

            try:
                scaler = PchipInterpolator(map_from, map_to)
            except ValueError:
                raise ValueError(
                    "interpolation_points is larger than the number of unique " "input x-values"
                )
            self._scaler = lambda x: np.concatenate([scaler(np.log(x)), x], axis=-1)

    def _generate_pdf(
        self,
        nodes_per_layer,
        activation_per_layer,
        initializer,
        layer_type,
        dropout,
        regularizer,
        regularizer_args,
        seed,
    ):
        """
        Defines the internal variable layer_pdf
        this layer takes any input (x) and returns the pdf value for that x

        if the sumrule is being imposed, it also updates input_list with the
        integrator_input tensor used to calculate the sumrule

        Parameters:
        -----------
            nodes_per_layer: list
                list of nodes each layer has
            activation_per_layer: list
                list of the activation function for each layer
            initializer: str
                initializer for the weights of the NN
            layer_type: str
                type of layer to be used
            dropout: float
                dropout to add at the end of the NN
            regularizer: str
                choice of regularizer to add to the dense layers of the NN
            regularizer_args: dict
                dictionary of arguments for the regularizer
            seed: int
                seed for the NN
        see model_gen.pdfNN_layer_generator for more information

        Returns
        -------
            pdf_model: MetaModel
                pdf model
        """
        log.info("Generating PDF models")

        # Set the parameters of the NN
        # Generate the NN layers
        pdf_models = model_gen.pdfNN_layer_generator(
            nodes=nodes_per_layer,
            activations=activation_per_layer,
            layer_type=layer_type,
            flav_info=self.flavinfo,
            fitbasis=self.fitbasis,
            seed=seed,
            initializer_name=initializer,
            dropout=dropout,
            regularizer=regularizer,
            regularizer_args=regularizer_args,
            impose_sumrule=self.impose_sumrule,
            scaler=self._scaler,
            parallel_models=self._parallel_models,
        )
        return pdf_models

    def _prepare_reporting(self, partition):
        """Parses the information received by the :py:class:`n3fit.ModelTrainer.ModelTrainer`
        to select the bits necessary for reporting the chi2.
        Receives the chi2 partition data to see whether any dataset is to be left out
        """
        reported_keys = ["name", "count_chi2", "positivity", "integrability", "ndata", "ndata_vl"]
        reporting_list = []
        for exp_dict in self.all_info:
            reporting_dict = {k: exp_dict.get(k) for k in reported_keys}
            if partition:
                # If we are in a partition we need to remove the number of datapoints
                # in order to avoid calculating the chi2 wrong
                for dataset in exp_dict["datasets"]:
                    if dataset in partition["datasets"]:
                        ndata = dataset["ndata"]
                        frac = dataset["frac"]
                        reporting_dict["ndata"] -= int(ndata * frac)
                        reporting_dict["ndata_vl"] = int(ndata * (1 - frac))
            reporting_list.append(reporting_dict)
        return reporting_list

    def _train_and_fit(self, training_model, stopping_object, epochs=100):
        """
        Trains the NN for the number of epochs given using
        stopping_object as the stopping criteria

        Every ``PUSH_POSITIVITY_EACH`` epochs the positivity will be multiplied by their
        respective positivity multipliers.
        In the same way, every ``PUSH_INTEGRABILITY_EACH`` epochs the integrability
        will be multiplied by their respective integrability multipliers
        """
        callback_st = callbacks.StoppingCallback(stopping_object)
        callback_pos = callbacks.LagrangeCallback(
            self.training["posdatasets"],
            self.training["posmultipliers"],
            update_freq=PUSH_POSITIVITY_EACH,
        )
        callback_integ = callbacks.LagrangeCallback(
            self.training["integdatasets"],
            self.training["integmultipliers"],
            update_freq=PUSH_INTEGRABILITY_EACH,
        )

        training_model.perform_fit(
            epochs=epochs,
            verbose=False,
            callbacks=self.callbacks + [callback_st, callback_pos, callback_integ],
        )

        # TODO: in order to use multireplica in hyperopt is is necessary to define what "passing" means
        # for now consider the run as good if any replica passed
        if any(bool(i) for i in stopping_object.e_best_chi2):
            return self.pass_status
        return self.failed_status

    def _hyperopt_override(self, params):
        """Unrolls complicated hyperopt structures into very simple dictionaries"""
        # If the input contains all parameters, then that's your dictionary of hyperparameters
        hyperparameters = params.get("parameters")
        if hyperparameters is not None:
            return hyperparameters
        # Else, loop over all different keys and unroll the dictionaries within hyperparameters
        for hyperkey in self._hyperkeys:
            item = params[hyperkey]
            if isinstance(item, dict):
                params.update(item)
        return params

    def enable_tensorboard(self, logdir, weight_freq=0, profiling=False):
        """Enables tensorboard callback for further runs of the fitting procedure

        Parameters
        ----------
            logdir: Path
                path where to save the tensorboard logs
            weight_freq: int
                frequency (in epochs) at which to save weight histograms
            profiling: bool
                flag to enable the tensorboard profiler
        """
        callback_tb = callbacks.gen_tensorboard_callback(
            logdir, profiling=profiling, histogram_freq=weight_freq
        )
        self.callbacks.append(callback_tb)

    def evaluate(self, stopping_object):
        """Returns the training, validation and experimental chi2

        Parameters
        ----------
            stopping_object
                A Stopping intance which will have associated a validation model and the
                list of output layers that should contribute to the training chi2

        Returns
        -------
            train_chi2: chi2 of the trainining set
            val_chi2 : chi2 of the validation set
            exp_chi2: chi2 of the experimental data (without replica or tr/vl split)
        """
        if self.training["model"] is None:
            raise RuntimeError("Modeltrainer.evaluate was called before any training")
        # Needs to receive a `stopping_object` in order to select the part of the
        # training and the validation which are actually `chi2` and not part of the penalty
        train_chi2 = stopping_object.evaluate_training(self.training["model"])
        val_chi2 = stopping_object.vl_chi2
        exp_chi2 = self.experimental["model"].compute_losses()["loss"] / self.experimental["ndata"]
        return train_chi2, val_chi2, exp_chi2

    def hyperparametrizable(self, params):
        """
        Wrapper around all the functions defining the fit.

        After the ModelTrainer class has been instantiated,
        a call to this function (with a ``params`` dictionary) is necessary
        in order to generate the whole PDF model and perform a fit.

        This is a necessary step for hyperopt to work

        Parameters used only here:
            - ``epochs``: maximum number of iterations for the fit to run
            - ``stopping_patience``: patience of the stopper after finding a new minimum
        All other parameters are passed to the corresponding functions
        """

        # Reset the internal state of the backend every time this function is called
        print("")
        clear_backend_state()

        # When doing hyperopt some entries in the params dictionary
        # can bring with them overriding arguments
        if self.mode_hyperopt:
            log.info("Performing hyperparameter scan")
            for key in self._hyperkeys:
                log.info(" > > Testing %s = %s", key, params[key])
            params = self._hyperopt_override(params)

        # Preprocess some hyperparameters
        epochs = int(params["epochs"])
        stopping_patience = params["stopping_patience"]
        stopping_epochs = int(epochs * stopping_patience)

        # Fill the 3 dictionaries (training, validation, experimental) with the layers and losses
        # when k-folding, these are the same for all folds
        positivity_dict = params.get("positivity", {})
        integrability_dict = params.get("integrability", {})
        self._generate_observables(
            positivity_dict.get("multiplier"),
            positivity_dict.get("initial"),
            integrability_dict.get("multiplier"),
            integrability_dict.get("initial"),
            epochs,
            params.get("interpolation_points"),
        )
        threshold_pos = positivity_dict.get("threshold", 1e-6)
        threshold_chi2 = params.get("threshold_chi2", CHI2_THRESHOLD)

        # Initialize the chi2 dictionaries
        l_valid = []
        l_exper = []
        l_hyper = []
        # And lists to save hyperopt utilities
        n3pdfs = []
        exp_models = []

        # Generate the grid in x, note this is the same for all partitions
        xinput = self._xgrid_generation()

        ### Training loop
        for k, partition in enumerate(self.kpartitions):
            # Each partition of the kfolding needs to have its own separate model
            # and the seed needs to be updated accordingly
            seeds = self._nn_seeds
            if k > 0:
                seeds = [np.random.randint(0, pow(2, 31)) for _ in seeds]

            # Generate the pdf model
            pdf_models = self._generate_pdf(
                params["nodes_per_layer"],
                params["activation_per_layer"],
                params["initializer"],
                params["layer_type"],
                params["dropout"],
                params.get("regularizer", None),  # regularizer optional
                params.get("regularizer_args", None),
                seeds,
            )

            # Model generation joins all the different observable layers
            # together with pdf model generated above
            models = self._model_generation(xinput, pdf_models, partition, k)

            # Only after model generation, apply possible weight file
            if self.model_file:
                log.info("Applying model file %s", self.model_file)
                for pdf_model in pdf_models:
                    pdf_model.load_weights(self.model_file)

            if k > 0:
                # Reset the positivity and integrability multipliers
                pos_and_int = self.training["posdatasets"] + self.training["integdatasets"]
                initial_values = self.training["posinitials"] + self.training["posinitials"]
                models["training"].reset_layer_weights_to(pos_and_int, initial_values)

            # Generate the list containing reporting info necessary for chi2
            reporting = self._prepare_reporting(partition)

            if self.no_validation:
                # Substitute the validation model with the training model
                models["validation"] = models["training"]
                validation_model = models["training"]
            else:
                validation_model = models["validation"]

            # Generate the stopping_object this object holds statistical information about the fit
            # it is used to perform stopping
            stopping_object = Stopping(
                validation_model,
                reporting,
                pdf_models,
                total_epochs=epochs,
                stopping_patience=stopping_epochs,
                threshold_positivity=threshold_pos,
                threshold_chi2=threshold_chi2,
            )

            # Compile each of the models with the right parameters
            for model in models.values():
                model.compile(**params["optimizer"])

            passed = self._train_and_fit(
                models["training"],
                stopping_object,
                epochs=epochs,
            )

            if self.mode_hyperopt:
                # If doing a hyperparameter scan we need to keep track of the loss function
                # Since hyperopt needs _one_ number take the average in case of many replicas
                validation_loss = np.mean(stopping_object.vl_chi2)

                # Compute experimental loss
                exp_loss_raw = np.average(models["experimental"].compute_losses()["loss"])
                # And divide by the number of active points in this fold
                # it would be nice to have a ndata_per_fold variable coming in the vp object...
                ndata = np.sum([np.count_nonzero(i[k]) for i in self.experimental["folds"]])
                # If ndata == 0 then it's the opposite, all data is in!
                if ndata == 0:
                    ndata = self.experimental["ndata"]
                experimental_loss = exp_loss_raw / ndata

                hyper_loss = experimental_loss
                if passed != self.pass_status:
                    log.info("Hyperparameter combination fail to find a good fit, breaking")
                    # If the fit failed to fit, no need to add a penalty to the loss
                    break
                for penalty in self.hyper_penalties:
                    hyper_loss += penalty(pdf_models=pdf_models, stopping_object=stopping_object)
                log.info("Fold %d finished, loss=%.1f, pass=%s", k + 1, hyper_loss, passed)

                # Now save all information from this fold
                l_hyper.append(hyper_loss)
                l_valid.append(validation_loss)
                l_exper.append(experimental_loss)
                n3pdfs.append(N3PDF(pdf_models, name=f"fold_{k}"))
                exp_models.append(models["experimental"])

                if hyper_loss > self.hyper_threshold:
                    log.info(
                        "Loss above threshold (%.1f > %.1f), breaking",
                        hyper_loss,
                        self.hyper_threshold,
                    )
                    # Apply a penalty proportional to the number of folds not computed
                    pen_mul = len(self.kpartitions) - k
                    l_hyper = [i * pen_mul for i in l_hyper]
                    break

            # endfor

        if self.mode_hyperopt:
            # Hyperopt needs a dictionary with information about the losses
            # it is possible to store arbitrary information in the trial file
            # by adding it to this dictionary
            dict_out = {
                "status": passed,
                "loss": self._hyper_loss(
                    fold_losses=l_hyper, n3pdfs=n3pdfs, experimental_models=exp_models
                ),
                "validation_loss": np.average(l_valid),
                "experimental_loss": np.average(l_exper),
                "kfold_meta": {
                    "validation_losses": l_valid,
                    "experimental_losses": l_exper,
                    "hyper_losses": l_hyper,
                },
            }
            return dict_out

        # Keep a reference to the models after training for future reporting
        self.training["model"] = models["training"]
        self.experimental["model"] = models["experimental"]
        self.validation["model"] = models["validation"]

        # In a normal run, the only information we need to output is the stopping object
        # (which contains metadata about the stopping)
        # and the pdf models (which are used to generate the PDF grids and compute arclengths)
        dict_out = {"status": passed, "stopping_object": stopping_object, "pdf_models": pdf_models}
        return dict_out<|MERGE_RESOLUTION|>--- conflicted
+++ resolved
@@ -394,49 +394,6 @@
         """
         log.info("Generating the Model")
 
-<<<<<<< HEAD
-        # In the case of pineappl models all fktables ask for the same grid in x
-        # and so the input can be simplified to be a single grid for all dataset
-        # instead of a concatenation that gets splitted afterwards
-        # However, this is not a _strict_ requirement for pineappl so the solution below
-        # aims to be completely general
-        # Detailed:
-        #    let's assume an input [x1, x1, x1, x2, x2, x3]
-        #    where each xi is a different grid, this will be broken into two lists:
-        #    [x1, x2, x3] (unique grids) and [0,0,0,1,1,2] (index of the grid per dataset)
-        #    The pdf will then be evaluated to concatenate([x1,x2,x3]) and then split (x1, x2, x3)
-        #    Then each of the experiment, looking at the indexes, will receive one of the 3 PDFs
-        #    The decision whether two grids (x1 and x1) are really the same is decided below
-        inputs_unique = []
-        inputs_idx = []
-        for igrid in self.input_list:
-            for idx, arr in enumerate(inputs_unique):
-                if igrid.size == arr.size and np.allclose(igrid, arr):
-                    inputs_idx.append(idx)
-                    break
-            else:
-                inputs_idx.append(len(inputs_unique))
-                inputs_unique.append(igrid)
-        
-        # Concatenate the unique inputs
-        input_arr = np.concatenate(inputs_unique, axis=1).T
-        if self._scaler:
-            # Apply feature scaling if given
-            input_arr = self._scaler(input_arr)
-        input_layer = op.numpy_to_input(input_arr)
-        
-        photon_list = [
-            np.array([photon_fitting_scale(
-                xgrid=grid[0],
-                theoryid=N3FIT_FIXED_CONFIG['theoryid'],
-                fiatlux_runcard = N3FIT_FIXED_CONFIG['fiatlux'],
-                replica=self.replica_id,
-            )]) for grid in inputs_unique
-        ]
-        input_photon = np.concatenate(photon_list, axis=1).T
-
-=======
->>>>>>> 53034976
         # For multireplica fits:
         #   The trainable part of the n3fit framework is a concatenation of all PDF models
         #   each model, in the NNPDF language, corresponds to a different replica
