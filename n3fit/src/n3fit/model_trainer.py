"""
    The ModelTrainer class is the true driver around the n3fit code

    This class is initialized with all information about the NN, inputs and outputs.
    The construction of the NN and the fitting is performed at the same time when the
    hyperparametrizable method of the function is called.

    This allows to use hyperscanning libraries, that need to change the parameters of the network
    between iterations while at the same time keeping the amount of redundant calls to a minimum
"""
import logging
from collections import namedtuple
from itertools import zip_longest
import numpy as np
from scipy.interpolate import PchipInterpolator
from n3fit import model_gen
from n3fit.backends import MetaModel, clear_backend_state, callbacks
from n3fit.backends import operations as op
from n3fit.stopping import Stopping
from n3fit.vpinterface import N3PDF
import n3fit.hyper_optimization.penalties
import n3fit.hyper_optimization.rewards
from validphys.photon.compute import Photon

log = logging.getLogger(__name__)

# Threshold defaults
# Any partition with a chi2 over the threshold will discard its hyperparameters
HYPER_THRESHOLD = 50.0
CHI2_THRESHOLD = 10.0
# Each how many epochs do we increase the positivitiy Lagrange Multiplier
PUSH_POSITIVITY_EACH = 100

# Each how many epochs do we increase the integrability Lagrange Multiplier
PUSH_INTEGRABILITY_EACH = 100

# See ModelTrainer::_xgrid_generation for the definition of each field and how they are generated
InputInfo = namedtuple("InputInfo", ["input", "split", "idx"])

def _pdf_injection(pdf_layers, observables, masks):
    """
    Takes as input a list of PDF layers each corresponding to one observable (also given as a list)
    And (where neded) a mask to select the output.
    Returns a list of obs(pdf).
    Note that the list of masks don't need to be the same size as the list of layers/observables
    """
    return [f(x, mask=m) for f, x, m in zip_longest(observables, pdf_layers, masks)]


def _LM_initial_and_multiplier(input_initial, input_multiplier, max_lambda, steps):
    """
    If any of input_initial or input_multiplier is None this function computes
    the missing values taking as input the maximum lambda multiplier and the number of steps needed
    to reach the maximum number of epochs
    """
    initial = input_initial
    multiplier = input_multiplier
    # If the multiplier is None, compute it from known values
    if multiplier is None:
        # If the initial value is also None, set it to one
        if initial is None:
            initial = 1.0
        multiplier = pow(max_lambda / initial, 1 / max(steps, 1))
    elif initial is None:
        # Select the necessary initial value to get to max_lambda after all steps
        initial = max_lambda / pow(multiplier, steps)
    return initial, multiplier


class ModelTrainer:
    """
    ModelTrainer Class:

    Wrapper around the fitting code and the generation of the Neural Network

    When the "hyperparametrizable"* function is called with a dictionary of parameters,
    it generates a NN and subsequentially performs a fit.

    The motivation behind this class is minimising the amount
    of redundant calls of each hyperopt run, in particular this allows to completely reset
    the NN at the beginning of each iteration reusing some of the previous work.

    *called in this way because it accept a dictionary of hyper-parameters
    which defines the Neural Network
    """

    def __init__(
        self,
        exp_info,
        pos_info,
        integ_info,
        flavinfo,
        fitbasis,
        nnseeds,
        pass_status="ok",
        failed_status="fail",
        debug=False,
        kfold_parameters=None,
        max_cores=None,
        model_file=None,
        sum_rules=None,
        parallel_models=1,
        theoryid=None,
        fiatlux_runcard=None,
        replica_id=None,
    ):
        """
        Parameters
        ----------
            exp_info: list
                list of dictionaries containing experiments
            pos_info: list
                list of dictionaries containing positivity sets
            integ_info: list
                list of dictionaries containing integrability sets
            flavinfo: list
                the object returned by fitting['basis']
            fitbasis: str
                the name of the basis being fitted
            nnseeds: list(int)
                the seed used to initialise the NN for each model to be passed to model_gen
            pass_status: str
                flag to signal a good run
            failed_status: str
                flag to signal a bad run
            debug: bool
                flag to activate some debug options
            kfold_parameters: dict
                parameters defining the kfolding method
            max_cores: int
                maximum number of cores the fitting can use to run
            model_file: str
                whether to save the models
            sum_rules: str
                        whether sum rules should be enabled (All, MSR, VSR, False)
            parallel_models: int
                number of models to fit in parallel
        """
        # Save all input information
        self.exp_info = exp_info
        if pos_info is None:
            pos_info = []
        self.pos_info = pos_info
        self.integ_info = integ_info
        if self.integ_info is not None:
            self.all_info = exp_info + pos_info + integ_info
        else:
            self.all_info = exp_info + pos_info
        self.flavinfo = flavinfo
        self.fitbasis = fitbasis
        self._nn_seeds = nnseeds
        self.pass_status = pass_status
        self.failed_status = failed_status
        self.debug = debug
        self.all_datasets = []
        self._scaler = None
        self._parallel_models = parallel_models
        self.theoryid = theoryid
        self.fiatlux_runcard = fiatlux_runcard
        self.replica_id = replica_id

        # Initialise internal variables which define behaviour
        if debug:
            self.max_cores = 1
        else:
            self.max_cores = max_cores
        self.model_file = model_file
        self.print_summary = True
        self.mode_hyperopt = False
        self.impose_sumrule = sum_rules
        self._hyperkeys = None
        if kfold_parameters is None:
            self.kpartitions = [None]
            self.hyper_threshold = None
        else:
            self.kpartitions = kfold_parameters["partitions"]
            self.hyper_threshold = kfold_parameters.get("threshold", HYPER_THRESHOLD)
            # if there are penalties enabled, set them up
            penalties = kfold_parameters.get("penalties", [])
            self.hyper_penalties = []
            for penalty in penalties:
                pen_fun = getattr(n3fit.hyper_optimization.penalties, penalty)
                self.hyper_penalties.append(pen_fun)
                log.info("Adding penalty: %s", penalty)
            # Check what is the hyperoptimization target function
            hyper_loss = kfold_parameters.get("target", None)
            if hyper_loss is None:
                hyper_loss = "average"
                log.warning("No minimization target selected, defaulting to '%s'", hyper_loss)
            log.info("Using '%s' as the target for hyperoptimization", hyper_loss)
            self._hyper_loss = getattr(n3fit.hyper_optimization.rewards, hyper_loss)

        # Initialize the dictionaries which contain all fitting information
        self.input_list = []
        self.training = {
            "output": [],
            "expdata": [],
            "ndata": 0,
            "model": None,
            "posdatasets": [],
            "posmultipliers": [],
            "posinitials": [],
            "integdatasets": [],
            "integmultipliers": [],
            "integinitials": [],
            "folds": [],
        }
        self.validation = {
            "output": [],
            "expdata": [],
            "ndata": 0,
            "model": None,
            "folds": [],
            "posdatasets": [],
        }
        self.experimental = {
            "output": [],
            "expdata": [],
            "ndata": 0,
            "model": None,
            "folds": [],
        }

        self._fill_the_dictionaries()

        if self.validation["ndata"] == 0:
            # If there is no validation, the validation chi2 = training chi2
            self.no_validation = True
            self.validation["expdata"] = self.training["expdata"]
        else:
            # Consider the validation only if there is validation (of course)
            self.no_validation = False

        self.callbacks = []
        if debug:
            self.callbacks.append(callbacks.TimerCallback())

    def set_hyperopt(self, hyperopt_on, keys=None, status_ok="ok"):
        """Set hyperopt options on and off (mostly suppresses some printing)"""
        self.pass_status = status_ok
        if keys is None:
            keys = []
        self._hyperkeys = keys
        if hyperopt_on:
            self.print_summary = False
            self.mode_hyperopt = True
        else:
            self.print_summary = True
            self.mode_hyperopt = False

    ###########################################################################
    # # Internal functions                                                    #
    # Never to be called from the dark and cold outside world                 #
    ###########################################################################
    def _fill_the_dictionaries(self):
        """
        This function fills the following dictionaries
            -``training``: data for the fit
            -``validation``: data which for the stopping
            -``experimental``: 'true' data, only used for reporting purposes
        with fixed information.

        Fixed information: information which will not change between different runs of the code.
        This information does not depend on the parameters of the fit at any stage
        and so it will remain unchanged between different runs of the hyperoptimizer.

        The aforementioned information corresponds to:
            - ``expdata``: experimental data
            - ``name``: names of the experiment
            - ``ndata``: number of experimental points
        """
        for exp_dict in self.exp_info:
            self.training["expdata"].append(exp_dict["expdata"])
            self.validation["expdata"].append(exp_dict["expdata_vl"])
            self.experimental["expdata"].append(exp_dict["expdata_true"])

            self.training["folds"].append(exp_dict["folds"]["training"])
            self.validation["folds"].append(exp_dict["folds"]["validation"])
            self.experimental["folds"].append(exp_dict["folds"]["experimental"])

            nd_tr = exp_dict["ndata"]
            nd_vl = exp_dict["ndata_vl"]

            self.training["ndata"] += nd_tr
            self.validation["ndata"] += nd_vl
            self.experimental["ndata"] += nd_tr + nd_vl

            for dataset in exp_dict["datasets"]:
                self.all_datasets.append(dataset.name)
        self.all_datasets = set(self.all_datasets)

        for pos_dict in self.pos_info:
            self.training["expdata"].append(pos_dict["expdata"])
            self.training["posdatasets"].append(pos_dict["name"])
            self.validation["expdata"].append(pos_dict["expdata"])
            self.validation["posdatasets"].append(pos_dict["name"])
        if self.integ_info is not None:
            for integ_dict in self.integ_info:
                self.training["expdata"].append(integ_dict["expdata"])
                self.training["integdatasets"].append(integ_dict["name"])

    def _xgrid_generation(self):
        """
        Generates the full x-grid pertaining to the complete set of observables to be fitted.

        To first approximation, the full x-grid is a concatenation of all x-grid requested by
        all fk-tables.

        In the case of pineappl models all fktables ask for the same grid in x
        and so the input can be simplified to be a single grid for all (or most) datasets.
        However, this is not a _strict_ requirement for pineappl and was not a requirement before
        so the solution below must be kept general enough.

        Detailed implementation of the union of xgrids:
            let's assume an input [x1, x1, x1, x2, x2, x3]
            where each xi is a different grid, this will be broken into two lists:
            [x1, x2, x3] (unique grids) and [0,0,0,1,1,2] (index of the grid per dataset)
            The pdf will then be evaluated to concatenate([x1,x2,x3]) and then split (x1, x2, x3)
            Then each of the experiment, looking at the indexes, will receive one of the 3 PDFs
            The decision whether two grids (x1 and x1) are really the same is decided below

        The necessary information to redistribute the x-grid is held by a ``InputInfo`` tuple
        which is returned by this function.

        Returns
        ------
            Instance of ``InputInfo`` containing the input information necessary for the PDF model:
            - input:
                backend input layer with an array attached which is a concatenation of the unique
                inputs of the Model
                two inputs are the same if and only if they have the same shape, values and order
            - split:
                backend layer which splits the aforementioned concatenation back into the separate
                unique inputs, to be applied after the PDF is called
            - idx:
                indices of the observables to which the split PDF must be distributed
        """
        log.info("Generating the input grid")

        inputs_unique = []
        inputs_idx = []
        for igrid in self.input_list:
            for idx, arr in enumerate(inputs_unique):
                if igrid.size == arr.size and np.allclose(igrid, arr):
                    inputs_idx.append(idx)
                    break
            else:
                inputs_idx.append(len(inputs_unique))
                inputs_unique.append(igrid)

        # Concatenate the unique inputs
        input_arr = np.concatenate(inputs_unique, axis=1).T
        if self._scaler:
            # Apply feature scaling if given
            input_arr = self._scaler(input_arr)
        input_layer = op.numpy_to_input(input_arr)

        # The PDF model will be called with a concatenation of all inputs
        # now the output needs to be splitted so that each experiment takes its corresponding input
        sp_ar = [[i.shape[1] for i in inputs_unique]]
        sp_kw = {"axis": 1}
        sp_layer = op.as_layer(
            op.split, op_args=sp_ar, op_kwargs=sp_kw, name="pdf_split"
        )

        return InputInfo(input_layer, sp_layer, inputs_idx)

    def _model_generation(self, xinput, pdf_models, partition, partition_idx):
        """
        Fills the three dictionaries (``training``, ``validation``, ``experimental``)
        with the ``model`` entry

        Compiles the validation and experimental models with fakes optimizers and learning rate
        as they are never trained, but this is needed by some backends
        in order to run evaluate on them.

        Before entering this function we have the input of the model
        and a list of outputs, but they are not connected.
        This function connects inputs with outputs by injecting the PDF.
        At this point we have a PDF model that takes an input (1, None, 1)
        and outputs in return (1, none, 14).

        The injection of the PDF is done by concatenating all inputs and calling
        pdf_model on it.
        This in turn generates an output_layer that needs to be splitted for every experiment
        as we have a set of observable "functions" that each take (1, exp_xgrid_size, 14)
        and output (1, masked_ndata) where masked_ndata can be the training/validation
        or the experimental mask (in which cased masked_ndata == ndata).
        Several models can be fitted at once by passing a list of models with a shared input
        so that every mode receives the same input and the output will be concatenated at the end
        the final output of the model is then (1, None, 14, n) (with n=number of parallel models).

        Parameters
        ----------
            xinput: InputInfo
                a tuple containing the input layer (with all values of x), and the information
                (in the form of a splitting layer and a list of indices) to distribute
                the results of the PDF (PDF(xgrid)) among the different observables
            pdf_models: list(n3fit.backend.MetaModel)
                a list of models that produce PDF values
            partition: dict
                Only active during k-folding, information about the partition to be fitted
            partition_idx: int
                Index of the partition

        Returns
        -------
            models: dict
                dict of MetaModels for training, validation and experimental
        """
        log.info("Generating the Model")

        # For multireplica fits:
        #   The trainable part of the n3fit framework is a concatenation of all PDF models
        #   each model, in the NNPDF language, corresponds to a different replica
        all_replicas_pdf = []
        for pdf_model in pdf_models:
            # The input to the full model also works as the input to the PDF model
            # We apply the Model as Layers and save for later the model (full_pdf)
            full_model_input_dict, full_pdf = pdf_model.apply_as_layer(
                {"pdf_input": xinput.input}
            )

            all_replicas_pdf.append(full_pdf)
            # Note that all models share the same symbolic input so we take as input the last
            # full_model_input_dict in the loop

        full_pdf_per_replica = op.stack(all_replicas_pdf, axis=-1)
        split_pdf_unique = xinput.split(full_pdf_per_replica)

        # Now reorganize the uniques PDF so that each experiment receives its corresponding PDF
        split_pdf = [split_pdf_unique[i] for i in xinput.idx]
        # If we are in a kfolding partition, select which datasets are out
        training_mask = validation_mask = experimental_mask = [None]
        if partition and partition["datasets"]:
            # If we want to overfit the fold, leave the training and validation masks as [None]
            # otherwise, use the mask generated for the fold.
            # The experimental model instead is always limited to the fold
            if not partition.get("overfit", False):
                training_mask = [i[partition_idx] for i in self.training["folds"]]
                validation_mask = [i[partition_idx] for i in self.validation["folds"]]
            experimental_mask = [i[partition_idx] for i in self.experimental["folds"]]

        # Training and validation leave out the kofld dataset
        # experiment leaves out the negation
        output_tr = _pdf_injection(split_pdf, self.training["output"], training_mask)
        training = MetaModel(full_model_input_dict, output_tr)

        # Validation skips integrability and the "true" chi2 skips also positivity,
        # so we must only use the corresponding subset of PDF functions
        val_pdfs = []
        exp_pdfs = []
        for partial_pdf, obs in zip(split_pdf, self.training["output"]):
            if not obs.positivity and not obs.integrability:
                val_pdfs.append(partial_pdf)
                exp_pdfs.append(partial_pdf)
            elif not obs.integrability and obs.positivity:
                val_pdfs.append(partial_pdf)

        # We don't want to included the integrablity in the validation
        output_vl = _pdf_injection(val_pdfs, self.validation["output"], validation_mask)
        validation = MetaModel(full_model_input_dict, output_vl)

        # Or the positivity in the total chi2
        output_ex = _pdf_injection(exp_pdfs, self.experimental["output"], experimental_mask)
        experimental = MetaModel(full_model_input_dict, output_ex)

        if self.print_summary:
            training.summary()

        models = {
            "training": training,
            "validation": validation,
            "experimental": experimental,
        }

        return models

    def _reset_observables(self):
        """
        Resets the 'output' and 'losses' entries of all 3 dictionaries:
                            (``training``, ``validation``, ``experimental``)
        as well as the input_list
        this is necessary as these can either depend on the parametrization of the NN
        or be obliterated when/if the backend state is reset
        """
        self.input_list = []
        for key in ["output", "posmultipliers", "integmultipliers"]:
            self.training[key] = []
            self.validation[key] = []
            self.experimental[key] = []

    ############################################################################
    # # Parametizable functions                                                #
    #                                                                          #
    # The functions defined in this block accept a 'params' dictionary which   #
    # defines the fit and the behaviours of the Neural Networks                #
    #                                                                          #
    # These are all called by the function hyperparamizable below              #
    # i.e., the most important function is hyperparametrizable, which is a     #
    # wrapper around all of these                                              #
    ############################################################################
    def _generate_observables(
        self,
        all_pos_multiplier,
        all_pos_initial,
        all_integ_multiplier,
        all_integ_initial,
        epochs,
        interpolation_points,
    ):
        """
        This functions fills the 3 dictionaries (training, validation, experimental)
        with the output layers and the loss functions
        It also fill the list of input tensors (input_list)

        The arguments of this function are used to define the initial positivity of the
        positivity observables and the multiplier to be applied at each step.

        Parameters
        ----------
            all_pos_multiplier: float, None
                multiplier to be applied to the positivity each ``PUSH_POSITIVITY_EACH`` epochs
            all_pos_initial: float, None
                initial value for the positivity lambda
            epochs: int
                total number of epochs for the run
        """

        # First reset the dictionaries
        self._reset_observables()
        log.info("Generating layers")

        # Now we need to loop over all dictionaries (First exp_info, then pos_info and integ_info)
        for exp_dict in self.exp_info:
            if not self.mode_hyperopt:
                log.info("Generating layers for experiment %s", exp_dict["name"])

            exp_layer = model_gen.observable_generator(exp_dict)

            # Save the input(s) corresponding to this experiment
            self.input_list.append(exp_layer["inputs"])

            # Now save the observable layer, the losses and the experimental data
            self.training["output"].append(exp_layer["output_tr"])
            self.validation["output"].append(exp_layer["output_vl"])
            self.experimental["output"].append(exp_layer["output"])

        # Generate the positivity penalty
        for pos_dict in self.pos_info:
            if not self.mode_hyperopt:
                log.info("Generating positivity penalty for %s", pos_dict["name"])

            positivity_steps = int(epochs / PUSH_POSITIVITY_EACH)
            max_lambda = pos_dict["lambda"]

            pos_initial, pos_multiplier = _LM_initial_and_multiplier(
                all_pos_initial, all_pos_multiplier, max_lambda, positivity_steps
            )

            pos_layer = model_gen.observable_generator(pos_dict, positivity_initial=pos_initial)
            # The input list is still common
            self.input_list.append(pos_layer["inputs"])

            # The positivity should be on both training and validation models
            self.training["output"].append(pos_layer["output_tr"])
            self.validation["output"].append(pos_layer["output_tr"])

            self.training["posmultipliers"].append(pos_multiplier)
            self.training["posinitials"].append(pos_initial)

        # Finally generate the integrability penalty
        if self.integ_info is not None:
            for integ_dict in self.integ_info:
                if not self.mode_hyperopt:
                    log.info("Generating integrability penalty for %s", integ_dict["name"])

                integrability_steps = int(epochs / PUSH_INTEGRABILITY_EACH)
                max_lambda = integ_dict["lambda"]

                integ_initial, integ_multiplier = _LM_initial_and_multiplier(
                    all_integ_initial, all_integ_multiplier, max_lambda, integrability_steps
                )

                integ_layer = model_gen.observable_generator(
                    integ_dict, positivity_initial=integ_initial, integrability=True
                )
                # The input list is still common
                self.input_list.append(integ_layer["inputs"])

                # The integrability all falls to the training
                self.training["output"].append(integ_layer["output_tr"])
                self.training["integmultipliers"].append(integ_multiplier)
                self.training["integinitials"].append(integ_initial)

        # Store a reference to the interpolator as self._scaler
        if interpolation_points:
            input_arr = np.concatenate(self.input_list, axis=1)
            input_arr = np.sort(input_arr)
            input_arr_size = input_arr.size

            # Define an evenly spaced grid in the domain [0,1]
            # force_set_smallest is used to make sure the smallest point included in the scaling is
            # 1e-9, to prevent trouble when saving it to the LHAPDF grid
            force_set_smallest = input_arr.min() > 1e-9
            if force_set_smallest:
                new_xgrid = np.linspace(
                    start=1 / input_arr_size, stop=1.0, endpoint=False, num=input_arr_size
                )
            else:
                new_xgrid = np.linspace(start=0, stop=1.0, endpoint=False, num=input_arr_size)

            # When mapping the FK xgrids onto our new grid, we need to consider degeneracies among
            # the x-values in the FK grids
            unique, counts = np.unique(input_arr, return_counts=True)
            map_to_complete = []
            for cumsum_ in np.cumsum(counts):
                # Make sure to include the smallest new_xgrid value, such that we have a point at
                # x<=1e-9
                map_to_complete.append(new_xgrid[cumsum_ - counts[0]])
            map_to_complete = np.array(map_to_complete)
            map_from_complete = unique

            #  If needed, set feature_scaling(x=1e-9)=0
            if force_set_smallest:
                map_from_complete = np.insert(map_from_complete, 0, 1e-9)
                map_to_complete = np.insert(map_to_complete, 0, 0.0)

            # Select the indices of the points that will be used by the interpolator
            onein = map_from_complete.size / (int(interpolation_points) - 1)
            selected_points = [round(i * onein - 1) for i in range(1, int(interpolation_points))]
            if selected_points[0] != 0:
                selected_points = [0] + selected_points
            map_from = map_from_complete[selected_points]
            map_from = np.log(map_from)
            map_to = map_to_complete[selected_points]

            try:
                scaler = PchipInterpolator(map_from, map_to)
            except ValueError:
                raise ValueError(
                    "interpolation_points is larger than the number of unique " "input x-values"
                )
            self._scaler = lambda x: np.concatenate([scaler(np.log(x)), x], axis=-1)

    def _generate_pdf(
        self,
        nodes_per_layer,
        activation_per_layer,
        initializer,
        layer_type,
        dropout,
        regularizer,
        regularizer_args,
        seed,
        photon_computer,
    ):
        """
        Defines the internal variable layer_pdf
        this layer takes any input (x) and returns the pdf value for that x

        if the sumrule is being imposed, it also updates input_list with the
        integrator_input tensor used to calculate the sumrule

        Parameters:
        -----------
            nodes_per_layer: list
                list of nodes each layer has
            activation_per_layer: list
                list of the activation function for each layer
            initializer: str
                initializer for the weights of the NN
            layer_type: str
                type of layer to be used
            dropout: float
                dropout to add at the end of the NN
            regularizer: str
                choice of regularizer to add to the dense layers of the NN
            regularizer_args: dict
                dictionary of arguments for the regularizer
            seed: int
                seed for the NN
            photon_computer: function
                function to compute the photon PDF
        see model_gen.pdfNN_layer_generator for more information

        Returns
        -------
            pdf_model: MetaModel
                pdf model
        """
        log.info("Generating PDF models")

        # Set the parameters of the NN
        # Generate the NN layers
        pdf_models = model_gen.pdfNN_layer_generator(
            nodes=nodes_per_layer,
            activations=activation_per_layer,
            layer_type=layer_type,
            flav_info=self.flavinfo,
            fitbasis=self.fitbasis,
            seed=seed,
            initializer_name=initializer,
            dropout=dropout,
            regularizer=regularizer,
            regularizer_args=regularizer_args,
            impose_sumrule=self.impose_sumrule,
            scaler=self._scaler,
            parallel_models=self._parallel_models,
            photon_computer=photon_computer,
        )
        return pdf_models

    def _prepare_reporting(self, partition):
        """Parses the information received by the :py:class:`n3fit.ModelTrainer.ModelTrainer`
        to select the bits necessary for reporting the chi2.
        Receives the chi2 partition data to see whether any dataset is to be left out
        """
        reported_keys = ["name", "count_chi2", "positivity", "integrability", "ndata", "ndata_vl"]
        reporting_list = []
        for exp_dict in self.all_info:
            reporting_dict = {k: exp_dict.get(k) for k in reported_keys}
            if partition:
                # If we are in a partition we need to remove the number of datapoints
                # in order to avoid calculating the chi2 wrong
                for dataset in exp_dict["datasets"]:
                    if dataset in partition["datasets"]:
                        ndata = dataset["ndata"]
                        frac = dataset["frac"]
                        reporting_dict["ndata"] -= int(ndata * frac)
                        reporting_dict["ndata_vl"] = int(ndata * (1 - frac))
            reporting_list.append(reporting_dict)
        return reporting_list

    def _train_and_fit(self, training_model, stopping_object, epochs=100):
        """
        Trains the NN for the number of epochs given using
        stopping_object as the stopping criteria

        Every ``PUSH_POSITIVITY_EACH`` epochs the positivity will be multiplied by their
        respective positivity multipliers.
        In the same way, every ``PUSH_INTEGRABILITY_EACH`` epochs the integrability
        will be multiplied by their respective integrability multipliers
        """
        callback_st = callbacks.StoppingCallback(stopping_object)
        callback_pos = callbacks.LagrangeCallback(
            self.training["posdatasets"],
            self.training["posmultipliers"],
            update_freq=PUSH_POSITIVITY_EACH,
        )
        callback_integ = callbacks.LagrangeCallback(
            self.training["integdatasets"],
            self.training["integmultipliers"],
            update_freq=PUSH_INTEGRABILITY_EACH,
        )

        training_model.perform_fit(
            epochs=epochs,
            verbose=False,
            callbacks=self.callbacks + [callback_st, callback_pos, callback_integ],
        )

        # TODO: in order to use multireplica in hyperopt is is necessary to define what "passing" means
        # for now consider the run as good if any replica passed
        if any(bool(i) for i in stopping_object.e_best_chi2):
            return self.pass_status
        return self.failed_status

    def _hyperopt_override(self, params):
        """Unrolls complicated hyperopt structures into very simple dictionaries"""
        # If the input contains all parameters, then that's your dictionary of hyperparameters
        hyperparameters = params.get("parameters")
        if hyperparameters is not None:
            return hyperparameters
        # Else, loop over all different keys and unroll the dictionaries within hyperparameters
        for hyperkey in self._hyperkeys:
            item = params[hyperkey]
            if isinstance(item, dict):
                params.update(item)
        return params

    def enable_tensorboard(self, logdir, weight_freq=0, profiling=False):
        """Enables tensorboard callback for further runs of the fitting procedure

        Parameters
        ----------
            logdir: Path
                path where to save the tensorboard logs
            weight_freq: int
                frequency (in epochs) at which to save weight histograms
            profiling: bool
                flag to enable the tensorboard profiler
        """
        callback_tb = callbacks.gen_tensorboard_callback(
            logdir, profiling=profiling, histogram_freq=weight_freq
        )
        self.callbacks.append(callback_tb)

    def evaluate(self, stopping_object):
        """Returns the training, validation and experimental chi2

        Parameters
        ----------
            stopping_object
                A Stopping intance which will have associated a validation model and the
                list of output layers that should contribute to the training chi2

        Returns
        -------
            train_chi2: chi2 of the trainining set
            val_chi2 : chi2 of the validation set
            exp_chi2: chi2 of the experimental data (without replica or tr/vl split)
        """
        if self.training["model"] is None:
            raise RuntimeError("Modeltrainer.evaluate was called before any training")
        # Needs to receive a `stopping_object` in order to select the part of the
        # training and the validation which are actually `chi2` and not part of the penalty
        train_chi2 = stopping_object.evaluate_training(self.training["model"])
        val_chi2 = stopping_object.vl_chi2
        exp_chi2 = self.experimental["model"].compute_losses()["loss"] / self.experimental["ndata"]
        return train_chi2, val_chi2, exp_chi2

    def hyperparametrizable(self, params):
        """
        Wrapper around all the functions defining the fit.

        After the ModelTrainer class has been instantiated,
        a call to this function (with a ``params`` dictionary) is necessary
        in order to generate the whole PDF model and perform a fit.

        This is a necessary step for hyperopt to work

        Parameters used only here:
            - ``epochs``: maximum number of iterations for the fit to run
            - ``stopping_patience``: patience of the stopper after finding a new minimum
        All other parameters are passed to the corresponding functions
        """

        # Reset the internal state of the backend every time this function is called
        print("")
        clear_backend_state()

        # When doing hyperopt some entries in the params dictionary
        # can bring with them overriding arguments
        if self.mode_hyperopt:
            log.info("Performing hyperparameter scan")
            for key in self._hyperkeys:
                log.info(" > > Testing %s = %s", key, params[key])
            params = self._hyperopt_override(params)

        # Preprocess some hyperparameters
        epochs = int(params["epochs"])
        stopping_patience = params["stopping_patience"]
        stopping_epochs = int(epochs * stopping_patience)

        # Fill the 3 dictionaries (training, validation, experimental) with the layers and losses
        # when k-folding, these are the same for all folds
        positivity_dict = params.get("positivity", {})
        integrability_dict = params.get("integrability", {})
        self._generate_observables(
            positivity_dict.get("multiplier"),
            positivity_dict.get("initial"),
            integrability_dict.get("multiplier"),
            integrability_dict.get("initial"),
            epochs,
            params.get("interpolation_points"),
        )
        threshold_pos = positivity_dict.get("threshold", 1e-6)
        threshold_chi2 = params.get("threshold_chi2", CHI2_THRESHOLD)

        # Initialize the chi2 dictionaries
        l_valid = []
        l_exper = []
        l_hyper = []
        # And lists to save hyperopt utilities
        n3pdfs = []
        exp_models = []

        # Generate the grid in x, note this is the same for all partitions
        xinput = self._xgrid_generation()
        
        # compute photon:
<<<<<<< HEAD
#         photon=Photon(theoryid=self.theoryid, fiatlux_runcard=self.fiatlux_runcard)
#         photon_array = photon.photon_fitting_scale(xinput.input_l.tensor_content[0,:,0])
#         ph_pdf = op.batchit(op.numpy_to_tensor(photon_array[:, np.newaxis]))

        def photon_computer(x):
            """Receives a grid with shape (1, n_x, 1)
            and returns the photon PDF (1, n_x, 1)
            """
            return np.zeros_like(x)
=======
        photon=Photon(theoryid=self.theoryid, fiatlux_runcard=self.fiatlux_runcard)
        photon_array = photon.photon_fitting_scale(xinput.input.tensor_content[0,:,0])
        ph_pdf = op.batchit(op.numpy_to_tensor(photon_array[:, np.newaxis]))
>>>>>>> c3531c9f

        ### Training loop
        for k, partition in enumerate(self.kpartitions):
            # Each partition of the kfolding needs to have its own separate model
            # and the seed needs to be updated accordingly
            seeds = self._nn_seeds
            if k > 0:
                seeds = [np.random.randint(0, pow(2, 31)) for _ in seeds]

            # Generate the pdf model
            pdf_models = self._generate_pdf(
                params["nodes_per_layer"],
                params["activation_per_layer"],
                params["initializer"],
                params["layer_type"],
                params["dropout"],
                params.get("regularizer", None),  # regularizer optional
                params.get("regularizer_args", None),
                seeds,
                photon_computer,
            )

            # Register the fitting grid with the photon layer
            try:
                for m in pdf_models:
                    pl = m.get_layer("add_photon")
                    pl.register_photon(xinput.input_l.tensor_content)
            except ValueError:
                # There's no photon I guess
                pass


            # Model generation joins all the different observable layers
            # together with pdf model generated above
            models = self._model_generation(xinput, pdf_models, partition, k)

            # Only after model generation, apply possible weight file
            if self.model_file:
                log.info("Applying model file %s", self.model_file)
                for pdf_model in pdf_models:
                    pdf_model.load_weights(self.model_file)

            if k > 0:
                # Reset the positivity and integrability multipliers
                pos_and_int = self.training["posdatasets"] + self.training["integdatasets"]
                initial_values = self.training["posinitials"] + self.training["posinitials"]
                models["training"].reset_layer_weights_to(pos_and_int, initial_values)

            # Generate the list containing reporting info necessary for chi2
            reporting = self._prepare_reporting(partition)

            if self.no_validation:
                # Substitute the validation model with the training model
                models["validation"] = models["training"]
                validation_model = models["training"]
            else:
                validation_model = models["validation"]

            # Generate the stopping_object this object holds statistical information about the fit
            # it is used to perform stopping
            stopping_object = Stopping(
                validation_model,
                reporting,
                pdf_models,
                total_epochs=epochs,
                stopping_patience=stopping_epochs,
                threshold_positivity=threshold_pos,
                threshold_chi2=threshold_chi2,
            )

            # Compile each of the models with the right parameters
            for model in models.values():
                model.compile(**params["optimizer"])

            passed = self._train_and_fit(
                models["training"],
                stopping_object,
                epochs=epochs,
            )

            if self.mode_hyperopt:
                # If doing a hyperparameter scan we need to keep track of the loss function
                # Since hyperopt needs _one_ number take the average in case of many replicas
                validation_loss = np.mean(stopping_object.vl_chi2)

                # Compute experimental loss
                exp_loss_raw = np.average(models["experimental"].compute_losses()["loss"])
                # And divide by the number of active points in this fold
                # it would be nice to have a ndata_per_fold variable coming in the vp object...
                ndata = np.sum([np.count_nonzero(i[k]) for i in self.experimental["folds"]])
                # If ndata == 0 then it's the opposite, all data is in!
                if ndata == 0:
                    ndata = self.experimental["ndata"]
                experimental_loss = exp_loss_raw / ndata

                hyper_loss = experimental_loss
                if passed != self.pass_status:
                    log.info("Hyperparameter combination fail to find a good fit, breaking")
                    # If the fit failed to fit, no need to add a penalty to the loss
                    break
                for penalty in self.hyper_penalties:
                    hyper_loss += penalty(pdf_models=pdf_models, stopping_object=stopping_object)
                log.info("Fold %d finished, loss=%.1f, pass=%s", k + 1, hyper_loss, passed)

                # Now save all information from this fold
                l_hyper.append(hyper_loss)
                l_valid.append(validation_loss)
                l_exper.append(experimental_loss)
                n3pdfs.append(N3PDF(pdf_models, name=f"fold_{k}"))
                exp_models.append(models["experimental"])

                if hyper_loss > self.hyper_threshold:
                    log.info(
                        "Loss above threshold (%.1f > %.1f), breaking",
                        hyper_loss,
                        self.hyper_threshold,
                    )
                    # Apply a penalty proportional to the number of folds not computed
                    pen_mul = len(self.kpartitions) - k
                    l_hyper = [i * pen_mul for i in l_hyper]
                    break

            # endfor

        if self.mode_hyperopt:
            # Hyperopt needs a dictionary with information about the losses
            # it is possible to store arbitrary information in the trial file
            # by adding it to this dictionary
            dict_out = {
                "status": passed,
                "loss": self._hyper_loss(
                    fold_losses=l_hyper, n3pdfs=n3pdfs, experimental_models=exp_models
                ),
                "validation_loss": np.average(l_valid),
                "experimental_loss": np.average(l_exper),
                "kfold_meta": {
                    "validation_losses": l_valid,
                    "experimental_losses": l_exper,
                    "hyper_losses": l_hyper,
                },
            }
            return dict_out

        # Keep a reference to the models after training for future reporting
        self.training["model"] = models["training"]
        self.experimental["model"] = models["experimental"]
        self.validation["model"] = models["validation"]

        # In a normal run, the only information we need to output is the stopping object
        # (which contains metadata about the stopping)
        # and the pdf models (which are used to generate the PDF grids and compute arclengths)
        dict_out = {"status": passed, "stopping_object": stopping_object, "pdf_models": pdf_models}
        return dict_out<|MERGE_RESOLUTION|>--- conflicted
+++ resolved
@@ -880,7 +880,6 @@
         xinput = self._xgrid_generation()
         
         # compute photon:
-<<<<<<< HEAD
 #         photon=Photon(theoryid=self.theoryid, fiatlux_runcard=self.fiatlux_runcard)
 #         photon_array = photon.photon_fitting_scale(xinput.input_l.tensor_content[0,:,0])
 #         ph_pdf = op.batchit(op.numpy_to_tensor(photon_array[:, np.newaxis]))
@@ -890,11 +889,6 @@
             and returns the photon PDF (1, n_x, 1)
             """
             return np.zeros_like(x)
-=======
-        photon=Photon(theoryid=self.theoryid, fiatlux_runcard=self.fiatlux_runcard)
-        photon_array = photon.photon_fitting_scale(xinput.input.tensor_content[0,:,0])
-        ph_pdf = op.batchit(op.numpy_to_tensor(photon_array[:, np.newaxis]))
->>>>>>> c3531c9f
 
         ### Training loop
         for k, partition in enumerate(self.kpartitions):
