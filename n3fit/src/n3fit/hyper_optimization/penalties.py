--- conflicted
+++ resolved
@@ -88,8 +88,7 @@
     patience = stopping_object.stopping_patience
     max_epochs = stopping_object.total_epochs
     diff = abs(max_epochs - patience - epoch_best)
-<<<<<<< HEAD
-    vl_loss = stopping_object.vl_loss
+    vl_loss = stopping_object.vl_chi2
     return vl_loss * np.exp(alpha * diff)
 
 
@@ -116,8 +115,4 @@
     if integ_overflow > 50.0:
         # before reaching an overflow, just give a stupidly big number
         return np.exp(50.0)
-    return np.exp(integ_overflow) - 1.0
-=======
-    vl_loss = stopping_object.vl_chi2
-    return vl_loss * np.exp(alpha * diff)
->>>>>>> 22525fcd
+    return np.exp(integ_overflow) - 1.0