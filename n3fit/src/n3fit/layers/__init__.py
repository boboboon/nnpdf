<<<<<<< HEAD
from .preprocessing import PreprocessingFactor
from .rotations import FkRotation, FlavourToEvolution, ObsRotation
from .x_operations import xIntegrator, xDivide
from .msr_normalization import MSR_Normalization
=======
from n3fit.backends import MetaLayer

>>>>>>> 03b4165a
from .DIS import DIS
from .DY import DY
from .mask import Mask
from .msr_normalization import MSR_Normalization
from .preprocessing import Preprocessing
from .rotations import AddPhoton, FkRotation, FlavourToEvolution, ObsRotation
from .x_operations import xDivide, xIntegrator<|MERGE_RESOLUTION|>--- conflicted
+++ resolved
@@ -1,12 +1,9 @@
-<<<<<<< HEAD
-from .preprocessing import PreprocessingFactor
+from .preprocessing import Preprocessing
 from .rotations import FkRotation, FlavourToEvolution, ObsRotation
 from .x_operations import xIntegrator, xDivide
 from .msr_normalization import MSR_Normalization
-=======
 from n3fit.backends import MetaLayer
 
->>>>>>> 03b4165a
 from .DIS import DIS
 from .DY import DY
 from .mask import Mask
