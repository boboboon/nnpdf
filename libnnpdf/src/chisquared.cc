// chisquared.cc
//
// NNPDF++ 2012-2015
//
// Authors: Nathan Hartland,  n.p.hartland@ed.ac.uk
//          Stefano Carrazza, stefano.carrazza@mi.infn.it

#include "NNPDF/exceptions.h"
#include "NNPDF/chisquared.h"
#include "gsl/gsl_matrix.h"
#include "gsl/gsl_linalg.h"

namespace NNPDF
{

  /**
   * Generate covariance matrix from basic quantities.
   */
  matrix<double> ComputeCovMat_basic(int const ndat,
                                     int const nsys,
                                     std::vector<double> const& sqrt_weights,
                                     std::vector<double> const& central_values,
                                     std::vector<double> const& stat_error,
                                     sysError** const systematic_errors,
                                     bool const mult_errors,
                                     bool const use_theory_errors)
  {
<<<<<<< HEAD
    const int ndat = cd.GetNData();
    const int nsys = cd.GetNSys();

    if ((int) t0.size() != ndat)
      throw LengthError("ComputeCovMat","invalid number of points in t0 vector!");
=======
    if (central_values.size() != stat_error.size())
      throw LengthError("ComputeCovMat_basic","mismatch in points between central_values and stat_error!");
>>>>>>> 5a4544c9

    auto CovMat = NNPDF::matrix<double>(ndat, ndat);
    for (int i = 0; i < ndat; i++)
    {
      for (int j = 0; j < ndat; j++)
      {
        double sig    = 0.0;
        double signor = 0.0;

        // Statistical error
        if (i == j)
          sig += pow(stat_error[i],2);

        for (int l = 0; l < nsys; l++)
        {
          sysError const& isys = systematic_errors[i][l];
          sysError const& jsys = systematic_errors[j][l];
          if (isys.name != jsys.name)
              throw RuntimeException("ComputeCovMat", "Inconsistent naming of systematics");
          if (isys.name == "SKIP")
              continue; // Continue if systype is skipped
          if ((isys.name == "THEORYCORR" || isys.name == "THEORYUNCORR") && !use_theory_errors)
              continue; // Continue if systype is theoretical and use_theory_errors == false
          const bool is_correlated = ( isys.name != "UNCORR" && isys.name !="THEORYUNCORR");
          if (i == j || is_correlated)
            switch (isys.type)
            {
              case ADD:   sig    += isys.add *jsys.add;  break;
              case MULT: if (mult_errors) { signor += isys.mult*jsys.mult; break; }
                         else { continue; }
              case UNSET: throw RuntimeException("ComputeCovMat", "UNSET systype encountered");
            }
        }

        // Covariance matrix entry
        CovMat(i, j) = (sig + signor*central_values[i]*central_values[j]*1e-4);
        // Covariance matrix weight
        CovMat(i, j) /= sqrt_weights[i]*sqrt_weights[j];
      }
    }

    return CovMat;
  }

  /**
   * Generate covariance matrix from CommonData and a t0 vector
   * This should be deprecated in favour of a version of `Experiment` that does not contain an FK table.
   * CommonData should be considered only as an I/O class with all logic belonging to `Experiment`.
   */
  matrix<double> ComputeCovMat(CommonData const& cd, std::vector<double> const& t0, double weight)
  {
    const int ndat = cd.GetNData();
    const int nsys = cd.GetNSys();

    std::vector<double> sqrt_weights(ndat, sqrt(weight));
    std::vector<double> stat_error(ndat, 0);
    for (int i=0; i<ndat; i++)
        stat_error[i] = cd.GetStat(i);
    return ComputeCovMat_basic(ndat, nsys, sqrt_weights, t0, stat_error, cd.GetSysErrors(), true, false);
  }

  matrix<double> ComputeSqrtMat(matrix<double> const& inmatrix)
  {
    const size_t n = inmatrix.size(0);
    if (n <= 0)
      throw LengthError("CholeskyDecomposition","attempting a decomposition of an empty matrix!");

    gsl_matrix_const_view inmatrix_view = gsl_matrix_const_view_array(inmatrix.data(), n, n);
    const gsl_matrix *inmatrix_gsl = &(inmatrix_view.matrix);
    matrix<double> sqrtmat(n,n);
    gsl_matrix_view sqrtmat_view = gsl_matrix_view_array(sqrtmat.data(), n, n);
    gsl_matrix *sqrtmat_gsl = &(sqrtmat_view.matrix);

    // Copy and decompose inmatrix
    const int copy = gsl_matrix_memcpy (sqrtmat_gsl, inmatrix_gsl);
    if (copy != 0 ) throw RuntimeException("CholeskyDecomposition", "Error encountered in gsl matrix copy");
    const int decomp = gsl_linalg_cholesky_decomp(sqrtmat_gsl);
    if (decomp != 0 ) throw RuntimeException("CholeskyDecomposition", "Error encountered in gsl decomposition");
<<<<<<< HEAD

    // Zero upper-diagonal part of matrix left by gsl (probably unneccesary)
    for (int i = 0; i < (int) n; i++)
      for (int j = 0; j > i; j++)
=======
    
    // Zero upper-diagonal part of matrix left by gsl 
    for (int i = 0; i < n; i++)
      for (int j = i + 1; j < n; j++)
>>>>>>> 5a4544c9
        sqrtmat(i, j) = 0;

    return sqrtmat;
  }

  // TODO to sort this out, need to make data and theory vectors
  void ComputeChi2_basic(int const nDat, int const nMem,
                   const double* data, matrix<double> const& L,
                   real *const& theory, real *chi2)
  {
    // Forward solve Lx = diffs
    double x[nDat];
    for (int n = 0; n < nMem; n++)
      for (int i = 0; i < nDat; i++)
      {
        x[i] = (data[i] - theory[n+nMem*i]);
        for (int j = 0; j < i; j++)
          x[i] -= L(i, j) * x[j];
        x[i] /= L(i, i);
        chi2[n] += x[i]*x[i];
      }
   return;
  }

  template<class T>
  void ComputeChi2(const T* set, int const& nMem, real *const& theory, real *chi2)
  {
    matrix<double> const& L = set->GetSqrtCov();
    const double* data  = set->GetData();
    const int nDat      = set->GetNData();

    ComputeChi2_basic(nDat, nMem, data, L, theory, chi2);
    return;
  }

  template void ComputeChi2<Experiment>(const Experiment* set, int const& nMem, real *const& theory, real *chi2);
  template void ComputeChi2<DataSet>(const DataSet* set, int const& nMem, real *const& theory, real *chi2);
}<|MERGE_RESOLUTION|>--- conflicted
+++ resolved
@@ -25,16 +25,8 @@
                                      bool const mult_errors,
                                      bool const use_theory_errors)
   {
-<<<<<<< HEAD
-    const int ndat = cd.GetNData();
-    const int nsys = cd.GetNSys();
-
-    if ((int) t0.size() != ndat)
-      throw LengthError("ComputeCovMat","invalid number of points in t0 vector!");
-=======
     if (central_values.size() != stat_error.size())
       throw LengthError("ComputeCovMat_basic","mismatch in points between central_values and stat_error!");
->>>>>>> 5a4544c9
 
     auto CovMat = NNPDF::matrix<double>(ndat, ndat);
     for (int i = 0; i < ndat; i++)
@@ -113,17 +105,10 @@
     if (copy != 0 ) throw RuntimeException("CholeskyDecomposition", "Error encountered in gsl matrix copy");
     const int decomp = gsl_linalg_cholesky_decomp(sqrtmat_gsl);
     if (decomp != 0 ) throw RuntimeException("CholeskyDecomposition", "Error encountered in gsl decomposition");
-<<<<<<< HEAD
-
-    // Zero upper-diagonal part of matrix left by gsl (probably unneccesary)
-    for (int i = 0; i < (int) n; i++)
-      for (int j = 0; j > i; j++)
-=======
     
     // Zero upper-diagonal part of matrix left by gsl 
     for (int i = 0; i < n; i++)
       for (int j = i + 1; j < n; j++)
->>>>>>> 5a4544c9
         sqrtmat(i, j) = 0;
 
     return sqrtmat;
