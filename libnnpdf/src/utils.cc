--- conflicted
+++ resolved
@@ -292,11 +292,7 @@
       for (int j = 0; j < n; j++)
         gsl_matrix_set(mat, i, j, inmatrix[i][j]);
 
-<<<<<<< HEAD
-    const int decomp = gsl_linalg_cholesky_decomp(mat);
-=======
     const int decomp = gsl_linalg_cholesky_decomp (mat);
->>>>>>> 4223cf6d
     for (int i = 0; i < n; i++)
       for (int j = 0; j <= i; j++)
         sqrtmat[i][j] =  gsl_matrix_get(mat, i, j);
