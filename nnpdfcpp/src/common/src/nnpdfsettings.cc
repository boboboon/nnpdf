// $Id: nnpdfsettings.cc 2478 2015-02-03 13:23:12Z s1044006 $
//
// NNPDF++ 2012-2015
//
// Authors: Nathan Hartland,  n.p.hartland@ed.ac.uk
//          Stefano Carrazza, stefano.carrazza@mi.infn.it

#include <iostream>
#include <fstream>
#include <string>
#include <iomanip>
#include <sstream>
#include <cstdlib>
#include <sys/stat.h>

#include "nnpdfsettings.h"
#include "version.h"

// Strings for config file output
static const string minString[6]   = {"UNDEFINED", "GA", "NGA", "NGAFT","CMAES"};
static const string stopString[6]  = {"UNDEFINED", "FIXEDLENGTH", "LOOKBACK"};
static const string paramString[6] = {"UNDEFINED", "NN", "SLN", "SLNPP"};
static const string basisString[17]= {"UNDEFINED", "NN23", "NN23QED","EVOL", "EVOLQED","EVOLS",
                                      "EVOLSQED","NN30", "NN30QED","FLVR", "FLVRQED","NN30IC",
                                      "EVOLIC","NN31IC","LUX", "NN31ICQED", "NSR"};

static const vector< vector<string> > basiselem = { {},
                                     {"sng","g","v","t3","ds","sp","sm"},           //NN23
                                     {"sng","g","v","t3","ds","sp","sm","pht"},     //NN23QED
                                     {"sng","g","v","v3","v8","t3","t8"},           //EVOL
                                     {"sng","g","v","v3","v8","t3","t8","pht"},     //EVOLQED
                                     {"sng","g","v","v8","t3","t8","ds"},           //EVOLS
                                     {"sng","g","v","v8","t3","t8","ds","pht"},     //EVOLSQED
                                     {"sng","g","v","v8","t3","t8","ds"},           //NN30
                                     {"sng","g","v","v8","t3","t8","ds","pht"},     //NN30QED
                                     {"g","u","ubar","d","dbar","s","sbar"},        //FLVR
                                     {"g","u","ubar","d","dbar","s","sbar","pht"},  //FLVRQED
                                     {"sng","g","v","t3","ds","sp","sm","cp"},      //NN30IC
                                     {"sng","g","v","v3","v8","t3","t8","t15"},     //EVOLIC
                                     {"sng","g","v","v3","v8","t3","t8","cp"},      //NN31IC
                                     {"sng","g","v","v3","v8","t3","t8","cp"},      //LUX
                                     {"sng","g","v","v3","v8","t3","t8","cp","pht"},//NN31ICQED
                                     {"sng","g","v","v3","v8","t3","t8","cp"}       //NSR
                                     };

/* Convert string to enum */
minType NNPDFSettings::getFitMethod(string const& method)
{
  if (method.compare("GA") == 0)      return MIN_GA;
  if (method.compare("NGA") == 0)     return MIN_NGA;
  if (method.compare("NGAFT") == 0)     return MIN_NGAFT;
  if (method.compare("CMAES") == 0)     return MIN_CMAES;

  cerr << "getFitMethod Error: Invalid fit method: "<<method<<endl;
  cerr << "choices are: "<<endl;
  cerr <<" - GA (Basic GA)"<<endl;
  cerr <<" - NGA"<<endl;
  cerr <<" - NGAP"<<endl;
  cerr <<" - NGAFT"<<endl;
  exit(EXIT_FAILURE);

  return MIN_UNDEF;
}

paramType NNPDFSettings::getParamType(string const& method)
{
  if (method.compare("NN") == 0)        return PARAM_NN;
  if (method.compare("SLN") == 0)        return PARAM_SLN;
  if (method.compare("SLNPP") == 0)        return PARAM_SLNPP;

  cerr << "getParamType Error: Invalid parametrization type: "<<method;
  exit(EXIT_FAILURE);

  return PARAM_UNDEF;
}

stopType NNPDFSettings::getStopType(string const& method)
{
  if (method.compare("LOOKBACK") == 0)    return STOP_LB;
  if (method.compare("FIXEDLENGTH") == 0) return STOP_NONE;

  cerr << "getStopType Error: Invalid stopping type: "<<method;
  exit(EXIT_FAILURE);

  return STOP_UNDEF;
}

basisType NNPDFSettings::getFitBasisType(string const& method)
{
  if (method.compare("NN23") == 0)    return BASIS_NN23;
  if (method.compare("NN23QED") == 0) return BASIS_NN23QED;
  if (method.compare("EVOL") == 0)    return BASIS_EVOL;
  if (method.compare("EVOLQED") == 0) return BASIS_EVOLQED;
  if (method.compare("EVOLS") == 0)   return BASIS_EVOLS;
  if (method.compare("EVOLSQED") == 0)return BASIS_EVOLSQED;
  if (method.compare("NN30") == 0)    return BASIS_NN30;
  if (method.compare("NN30QED") == 0) return BASIS_NN30QED;
  if (method.compare("FLVR") == 0)    return BASIS_FLVR;
  if (method.compare("FLVRQED") == 0) return BASIS_FLVRQED;
  if (method.compare("NN30IC") == 0)  return BASIS_NN30IC;
  if (method.compare("EVOLIC") == 0)  return BASIS_EVOLIC;
  if (method.compare("NN31IC") == 0)  return BASIS_NN31IC;
  if (method.compare("LUX") == 0)     return BASIS_LUX;
  if (method.compare("NN31ICQED")==0) return BASIS_NN31ICQED;
  if (method.compare("NSR")==0) return BASIS_NSR;

  cerr << "getFitBasisType Error: Invalid parametrization type: "<<method;
  exit(EXIT_FAILURE);

  return BASIS_UNDEF;
}

// ******************** GSL integration functions ****************************
/**
 * @brief GSL error handler
 * @param reason
 * @param file
 * @param line
 * @param gsl_errno
 */
void nnpdf_GSLhandler (const char * reason,
                       const char * file,
                       int line,
                       int gsl_errno)
{
  cerr << "GSL Error " << gsl_errno << " : " << reason
       << " line " << line
       << " file " << file << endl;
  return;
}

/**
 * \param filename the configuration file
 */
NNPDFSettings::NNPDFSettings(const string &folder):
  fFileName(""),
  fPDFName(""),
  fResultsDir(""),
  fTheoryDir(""),
  fGSLWork(NULL)
{
  // Read current PDF grid name from file.
  Splash();

  // Understand if filename string is file or directory
  struct stat s;
  if(stat(folder.c_str(), &s) == 0)
    {
      if( s.st_mode & S_IFDIR)
        {
          // if folder contains a trailing / remove it
          fFileName = (folder.back() == '/') ? folder.substr(0, folder.length()-1) : folder;
          const int firstindex = (int) fFileName.find_last_of("/") + 1;
          fPDFName = fFileName.substr(firstindex, fFileName.length()-firstindex);
          fResultsDir = fFileName;
          fFileName += "/filter.yml";
        }
      else if (s.st_mode & S_IFREG)
        throw NNPDF::FileError("NNPDFSettings::NNPDFSettings",
                               "This program takes a configuration folder instead of a file!");
      else
        throw NNPDF::FileError("NNPDFSettings::NNPDFSettings",
                               "Configuration folder not recognized: " + folder);
    }
  else
    throw NNPDF::FileError("NNPDFSettings::NNPDFSettings",
                           "Configuration folder not found: " + folder);

  // Load yaml file
  try {
    fConfig = YAML::LoadFile(fFileName);
  } catch(YAML::BadFile &e) {
    throw FileError("NNPDFSettings::NNPDFSettings", "runcard not found: " + fFileName);
  }

  // Check for theory ID
  const int theoryID = Get("theory","theoryid").as<int>();
  if ( theoryID < 0) throw RangeError("NNPDFSettings::NNPDFSettings", "Invalid Theory ID");

  stringstream td;
  td << "theory_" << theoryID;
  fTheoryDir = td.str();

  // load theory map
  IndexDB db(get_data_path() + "/theory.db", "theoryIndex");
  db.ExtractMap(theoryID, APFEL::kValues, fTheory);

  cout << "==== Theory summary" << endl;
  for (size_t i = 0; i < APFEL::kValues.size(); i++)
    cout << "- " << APFEL::kValues[i] << " : " << fTheory.at(APFEL::kValues[i]) << endl;

  // check basis in yaml file
  CheckBasis();

  // Load GA parameters
  LoadGA();

  // Init Random Number generator
  RandomGenerator::InitRNG(Get("fitting","rngalgo").as<int>(),
                           Get("fitting","seed").as<unsigned long int>());

  // Allocate Integrator workspace
  // Error handling
  if (Get("debug").as<bool>())
    fGSL_old_handler=gsl_set_error_handler (&nnpdf_GSLhandler);
  else
    fGSL_old_handler=gsl_set_error_handler_off();
  fGSLWork = gsl_integration_workspace_alloc (10000);

  // Load experiments
  LoadExperiments();

  // Load positivity sets
  LoadPositivities();
}

/**
 * Destroys the variables
 */
NNPDFSettings::~NNPDFSettings()
{
  gsl_integration_workspace_free (fGSLWork);
  gsl_set_error_handler(fGSL_old_handler);
}

YAML::Node NNPDFSettings::Get(const string& item) const
{
  if (!fConfig[item])
    {
      cerr << Colour::FG_RED << "\nNNPDFSettings::Get error: item not available " << item << Colour::FG_DEFAULT << endl;
      exit(EXIT_FAILURE);
    }
  return fConfig[item];
}

YAML::Node NNPDFSettings::Get(const string& node, const string& item) const
{
  if (!fConfig[node][item])
    {
      cerr << Colour::FG_RED << "\nNNPDFSettings::Get error: item not available " << node << " " << item << Colour::FG_DEFAULT << endl;
      exit(EXIT_FAILURE);
    }
  return fConfig[node][item];
}

bool NNPDFSettings::Exists(const string &item) const
{
  return !fConfig[item] ? false : true;
}

bool NNPDFSettings::Exists(const string &node, const string &item) const
{
  return !fConfig[node][item] ? false : true;
}

YAML::Node NNPDFSettings::GetPlotting(const string& item) const
{
  if (!fPlotting[item])
    {
      cerr << Colour::FG_RED << "\nNNPDFSettings::Get error: item not available " << item << Colour::FG_DEFAULT << endl;
      exit(EXIT_FAILURE);
    }
  return fPlotting[item];
}

/**
 * @brief NNPDFSettings::GetdataInfo
 * @param setname
 * @return
 */
vector<string> NNPDFSettings::GetDataInfo(const string &setname, filterType useFiltered) const
{
  // Target data directory, if useFiltered is false, read from global data
  string targetpath;
  if (!useFiltered)
    targetpath = get_data_path()  + "/commondata" ;
  else
    targetpath = fResultsDir + "/filter/" + setname ;

  vector<string> basepath(2);
  basepath[0] = targetpath + "/DATA_"+ setname + ".dat";
  basepath[1] = targetpath + "/systypes/SYSTYPE_"+ setname + "_" +
                GetSetInfo(setname).tSysOpt + ".dat";

  return basepath;
}

/**
 * @brief NNPDFSettings::GetdataInfo
 * @param setname
 * @return
 */
vector<int> NNPDFSettings::GetDataMask(const string &setname, filterType useFiltered) const
{
  // Target data directory, if useFiltered is false, read from global data
  vector<int> mask;
  if (useFiltered)
    {
      string targetpath = fResultsDir + "/filter/" + setname + "/FKMASK_" + setname + ".dat";
      ifstream f(targetpath, ios::in);

      if (f.good())
        {
          cout << Colour::FG_YELLOW << "NNPDFSettings::GetDataMask: reading mask for " << setname << Colour::FG_DEFAULT << endl;
          int v;
          while(f >> v) mask.push_back(v);
          f.close();
        }
      else
        cout << Colour::FG_YELLOW << "NNPDFSettings::GetDataMask warning: no filtered points for " << setname << Colour::FG_DEFAULT << endl;
    }
  return mask;
}

/**
 * \param setname the name of the dataset under search
 */
DataSetInfo const& NNPDFSettings::GetSetInfo(string const& setname) const
{
<<<<<<< HEAD
    return fDataSetInfo.at(setname);
=======
  std::hash<std::string> str_hash;
  const size_t hashval = str_hash(setname);

  map<int,DataSetInfo>::const_iterator iMap = fDataSetInfo.find(hashval);
  if (iMap != fDataSetInfo.end())
    return (*iMap).second;
  else
  {
    cerr << Colour::FG_RED << "NNPDFSettings::GetSetInfo error: Cannot find Set info under: " << setname << Colour::FG_DEFAULT << endl;
    exit(EXIT_FAILURE);
  }

  return (*iMap).second;
>>>>>>> 3e223858
}

/**
 * \param posname the name of the positivity set under search
 */
PosSetInfo const& NNPDFSettings::GetPosInfo(string const& posname) const
{
<<<<<<< HEAD
    return fPosSetInfo.at(posname);
=======
  std::hash<std::string> str_hash;
  const size_t hashval = str_hash(posname);

  map<int,PosSetInfo>::const_iterator iMap = fPosSetInfo.find(hashval);
  if (iMap != fPosSetInfo.end())
    return (*iMap).second;
  else
  {
    cerr << Colour::FG_RED << "NNPDFSettings::GetPosInfo error: Cannot find PosSet info under: " << posname << Colour::FG_DEFAULT << endl;
    exit(EXIT_FAILURE);
  }

  return (*iMap).second;
>>>>>>> 3e223858
}

// Verify configuration file is unchanged w.r.t filter.log
void NNPDFSettings::VerifyConfiguration() const
{
  cout <<endl;
  cout << Colour::FG_YELLOW << " ----------------- Veriying Configuration against Filter ----------------- "<<endl << Colour::FG_DEFAULT <<endl;;
  string target = fResultsDir + "/filter.yml";
  string filter = fResultsDir + "/md5";

  ifstream targetConfig;
  targetConfig.open(target.c_str());

  ifstream filterConfig;
  filterConfig.open(filter.c_str());

  if (!targetConfig.good())
  {
    cerr << Colour::FG_RED << "NNPDFSettings::VerifyConfiguration Error - Cannot find current config file log." << Colour::FG_DEFAULT << endl;
    cerr << "Search path: "<<target<<endl;
    exit(EXIT_FAILURE);
  }

  if (!filterConfig.good())
  {
    cerr << Colour::FG_RED << "NNPDFSettings::VerifyConfiguration Error - Cannot find filter config file log." << Colour::FG_DEFAULT << endl;
    cerr << "Search path: "<<filter<<endl;
    exit(EXIT_FAILURE);
  }

  string md5;
  filterConfig >> md5;

  MD5 targetHash;
  targetHash.update(targetConfig);
  targetHash.finalize();

  cout << "  Current Log MD5: "<<targetHash.hexdigest()<<endl;
  cout << "  Filter  Log MD5: "<<md5<<endl;

  if (targetHash.hexdigest() == md5)
  {
    cout << endl<< Colour::FG_GREEN << " ----------------- Configuration Log Verification: PASSED -----------------"<< Colour::FG_DEFAULT <<endl<<endl;
  }
  else
  {
    cerr << Colour::FG_RED << endl << " ----------------- Configuration Log Verification: FAILED -----------------" << Colour::FG_DEFAULT << endl << endl;
    cerr << "-- Configuration has been modified since last filter run"<<endl;
    cerr << "-- Please rerun the filter"<<endl<<endl;
    exit(EXIT_FAILURE);
  }
}


/**
 * @brief NNPDFSettings::CheckParam
 * @param table
 */

bool NNPDFSettings::CheckParam(std::string const& param, double const& p1, double const& p2) const
{
    if ( fabs( p1 - p2 ) > 1e-8  )
    {
      cerr << Colour::FG_RED << "NNPDFSettings::VerifyFK Error: FastKernel Table "
           <<" does not satisfy global " <<param <<": " << p1<< " vs  "<< p2 << Colour::FG_DEFAULT << endl;
      return false;
    }

    return true;
}

bool NNPDFSettings::CheckParam(std::string const& param, std::string const& p1, std::string const& p2) const
{
    // Exempt comments from parameter check
    if (param == "Comments")
      return true;

    if ( p1 != p2 )
    {
      cerr << Colour::FG_RED << "NNPDFSettings::VerifyFK Error: FastKernel Table "
           <<" does not satisfy global " <<param <<": " << p1<< " vs  "<< p2 << Colour::FG_DEFAULT << endl;
      return false;
    }

    return true;
}

/**
 * @brief NNPDFSettings::VerifyFK
 * @param table
 */
void NNPDFSettings::VerifyFK(FKTable * const &table) const
{
  const NNPDF::FKHeader::section TI = NNPDF::FKHeader::THEORYINFO;

  bool pV = true;
  for (size_t i = 0; i < APFEL::kValues.size(); i++)
    pV = !( !pV || !CheckParam(APFEL::kValues[i], GetTheory(APFEL::kValues[i]), table->GetTag(TI, APFEL::kValues[i]) )  );

  if (!pV) throw RuntimeException("NNPDFSettings::VerifyFK","mismatch between db and FKTable");
}

/**
 * @brief NNPDFSettings::PrintConfiguration print the yaml file to disk
 * @param filename
 */
void NNPDFSettings::PrintConfiguration(const string& filename) const
{
  fstream i( fFileName.c_str(), ios::in | ios::binary);
  fstream f( (fResultsDir + "/" + filename).c_str(), ios::out | ios::binary);
  if (i.fail() || f.fail()) { throw FileError("NNPDFSettings::PrintConfiguration","file failed."); }
  f << i.rdbuf();
  f.close();
  i.close();
}

/**
 * @brief NNPDFSettings::PrintConfiguration
 * @param filename
 */
void NNPDFSettings::PrintTheory(const string& filename) const
{
  fstream f( (fResultsDir + "/" + filename).c_str(), ios::out | ios::binary);
  if (f.fail()) { throw FileError("NNPDFSettings::PrintConfiguration","file failed."); }
  for (size_t i = 0; i < APFEL::kValues.size(); i++)
    f << APFEL::kValues[i] << "\t: " << fTheory.at(APFEL::kValues[i]) << endl;
  f.close();
}

/**
 * @brief NNPDFSettings::Splash print the NNPDF splash
 */
void NNPDFSettings::Splash() const
{
  cout << Colour::FG_BLUE << endl;
  cout << "  ███╗   ██╗███╗   ██╗██████╗ ██████╗ ███████╗ " << endl;
  cout << "  ████╗  ██║████╗  ██║██╔══██╗██╔══██╗██╔════╝ " << endl;
  cout << "  ██╔██╗ ██║██╔██╗ ██║██████╔╝██║  ██║█████╗   " << endl;
  cout << "  ██║╚██╗██║██║╚██╗██║██╔═══╝ ██║  ██║██╔══╝ " << endl;
  cout << "  ██║ ╚████║██║ ╚████║██║     ██████╔╝██║ " << endl;
  cout << "  ╚═╝  ╚═══╝╚═╝  ╚═══╝╚═╝     ╚═════╝ ╚═╝ 2012-2015" << Colour::FG_DEFAULT <<endl;
  cout << "  ____git____ : " << SVN_REV << ", __coredevs__ : N.H., S.C.\n" << endl;
  cout << "  Convolution Alignment Target: "<< convoluteAlign << endl;
  cout << endl;
}

/**
 * @brief NNPDFSettings::LoadExperiments parser for the experiment
 * This is a possible way to preceed which simplifies the data structure
 */
void NNPDFSettings::LoadExperiments()
{
  YAML::Node exps = fConfig["experiments"];

  // loop over experiments
  for (int i = 0; i < (int)exps.size(); i++) {
    fExpName.push_back(exps[i]["experiment"].as<string>());
    vector<string> nsetname;
    if (exps[i]["datasets"].size() == 0) {
      cerr << Colour::FG_RED
           << "NNPDFSettings::LoadExperiments error: experiment "
           << exps[i]["experiment"] << " has no datasets!" << Colour::FG_DEFAULT
           << endl;
      exit(EXIT_FAILURE);
    }

    // loop over datasets
    YAML::Node dsets = exps[i]["datasets"];
    for (const auto &ds : dsets) {
      const string setname = ds["dataset"].as<string>();
      const real setfrac = ds["frac"].as<real>();
      string setsys;
      if(ds["sys"]){
          setsys = ds["sys"].as<string>();
      }else{
          setsys = "DEFAULT";
      }

      // Read C-factor sources
      std::vector<string> cfactors;
      if(ds["cfac"]){
          auto cfac = ds["cfac"];
          for (size_t k = 0; k < cfac.size(); k++) {
            std::stringstream cfs;
            cfs << cfac[k];
            cfactors.push_back(cfs.str());
          }
      }

<<<<<<< HEAD
          if (fDataSetInfo.count(setname) == 1)
            throw RuntimeException("NNPDFSettings::LoadExperiments","Duplicate key: " + setname);

          DataSetInfo info = {setname, setsys, setfrac, cfactors};
          fDataSetInfo.insert(make_pair(setname, info));

          nsetname.push_back(setname);
          fSetName.push_back(setname);
        }
      fExpSetName.push_back(nsetname);
=======
      double weight;
      if (ds["weight"]) {
        weight = ds["weight"].as<double>();
      }else{
          weight = 1;
      }

      // Generate hash of setname
      std::hash<std::string> str_hash;
      const size_t hashval = str_hash(setname);

      DataSetInfo info = {setname, setsys, setfrac, cfactors, weight};
      map<int, DataSetInfo>::const_iterator iMap = fDataSetInfo.find(hashval);
      if (iMap != fDataSetInfo.end()) {
        cerr << Colour::FG_RED
             << "NNPDFSettings::LoadExperiments error: hash collision for set: "
             << setname << Colour::FG_DEFAULT << endl;
        exit(EXIT_FAILURE);
      } else {
        fDataSetInfo.insert(make_pair(hashval, info));
      }
      nsetname.push_back(setname);
      fSetName.push_back(setname);
>>>>>>> 3e223858
    }
    fExpSetName.push_back(nsetname);
  }
}

/**
 * @brief NNPDFSettings::LoadPositivities same as LoadExperiments but
 * for positivity observables
 */
void NNPDFSettings::LoadPositivities()
{
  YAML::Node pos = fConfig["positivity"]["posdatasets"];

  // loop over positivity obs
  for (int i = 0; i < (int) pos.size(); i++)
    {
      const string posname = pos[i]["dataset"].as<string>();
      const real poslambda = pos[i]["poslambda"].as<real>();

      if (fPosSetInfo.count(posname) == 1)
        throw RuntimeException("NNPDFSettings::LoadPositivities","Duplicate key: " + posname);

      fPosName.push_back(posname);
      PosSetInfo info = {posname, poslambda};
<<<<<<< HEAD
      fPosSetInfo.insert(make_pair(posname, info));
=======

      // Generate hash of setname
      std::hash<std::string> str_hash;
      const size_t hashval = str_hash(posname);

      map<int,PosSetInfo>::const_iterator iMap = fPosSetInfo.find(hashval);
      if (iMap != fPosSetInfo.end()) { cerr << Colour::FG_RED << "NNPDFSettings::LoadPositivity error: hash collision for set: " << posname << Colour::FG_DEFAULT << endl; exit(EXIT_FAILURE); }
      else { fPosSetInfo.insert(make_pair(hashval, info)); }
>>>>>>> 3e223858
    }
}

/**
 * @brief NNPDFSettings::LoadPlotFile
 * @param plotfile
 */
void NNPDFSettings::SetPlotFile(string const& plotfile)
{
  // read plotting options
  try {
    fPlotting = YAML::LoadFile(plotfile);
  } catch(YAML::BadFile &) {
    throw FileError("NNPDFSettings::SetPlotFile", "runcard not found: " + plotfile);
  }
}

bool NNPDFSettings::IsQED() const
{
  const basisType isqed = NNPDFSettings::getFitBasisType(Get("fitting","fitbasis").as<string>());
  if (isqed == BASIS_EVOLQED || isqed == BASIS_EVOLSQED ||
      isqed == BASIS_FLVRQED || isqed == BASIS_NN23QED ||
      isqed == BASIS_LUX || isqed == BASIS_NN31ICQED)
    return true;
  return false;
}

bool NNPDFSettings::IsIC() const
{
  const basisType isic = NNPDFSettings::getFitBasisType(Get("fitting","fitbasis").as<string>());
  if (isic == BASIS_EVOLIC || isic == BASIS_NN30IC || isic == BASIS_NN31IC ||
      isic == BASIS_LUX || isic == BASIS_NN31ICQED)
    return true;
  return false;
}

void NNPDFSettings::CheckBasis()
{
  vector<string> basis = basiselem[getFitBasisType(Get("fitting","fitbasis").as<string>())];

  if (basis.size() != Get("fitting","basis").size())
    {
      cerr << Colour::FG_RED << "NNPDFSettings::CheckBasis error, mismatch between fitbasis and basis size" << Colour::FG_DEFAULT << endl;
      exit(EXIT_FAILURE);
    }

  // check order and names
  for (int i = 0; i < (int) Get("fitting","basis").size(); i++)
    if (basis[i].compare(Get("fitting","basis")[i]["fl"].as<string>()) != 0)
      {
        cerr << Colour::FG_RED << "NNPDFSettings::CheckBasis error, mismatch between basis items, expected "
             << basis[i] << ", received " <<   Get("fitting","basis")[i]["fl"].as<string>() << Colour::FG_DEFAULT << endl;
        exit(EXIT_FAILURE);
      }
}

int NNPDFSettings::GetNFL() const
{
  return (int) Get("fitting","basis").size();
}

void NNPDFSettings::LoadGA()
{
  // for each flavor check mutation array size and probability array size
  for (int f = 0; f < GetNFL(); f++)
    {
      if (Get("fitting","basis")[f]["mutsize"].size() != Get("fitting","basis")[f]["mutprob"].size())
        {
          cerr << Colour::FG_RED << "NNPDFSettings::LoadGA error, mismatch between mutsize and mutprob for flavor "
               << Get("fitting","basis")[f]["fl"].as<string>() << Colour::FG_DEFAULT << endl;
          exit(EXIT_FAILURE);
        }
      else
        {
          FlMutProperty p = { Get("fitting","basis")[f]["mutsize"].as<vector<int> >(), Get("fitting","basis")[f]["mutprob"].as<vector<real> >()};
          fFlMutProperty.push_back(p);
        }
    }

  // Load architecture
  fArch = Get("fitting","nnodes").as<vector<int> >();
}<|MERGE_RESOLUTION|>--- conflicted
+++ resolved
@@ -317,23 +317,7 @@
  */
 DataSetInfo const& NNPDFSettings::GetSetInfo(string const& setname) const
 {
-<<<<<<< HEAD
     return fDataSetInfo.at(setname);
-=======
-  std::hash<std::string> str_hash;
-  const size_t hashval = str_hash(setname);
-
-  map<int,DataSetInfo>::const_iterator iMap = fDataSetInfo.find(hashval);
-  if (iMap != fDataSetInfo.end())
-    return (*iMap).second;
-  else
-  {
-    cerr << Colour::FG_RED << "NNPDFSettings::GetSetInfo error: Cannot find Set info under: " << setname << Colour::FG_DEFAULT << endl;
-    exit(EXIT_FAILURE);
-  }
-
-  return (*iMap).second;
->>>>>>> 3e223858
 }
 
 /**
@@ -341,23 +325,7 @@
  */
 PosSetInfo const& NNPDFSettings::GetPosInfo(string const& posname) const
 {
-<<<<<<< HEAD
     return fPosSetInfo.at(posname);
-=======
-  std::hash<std::string> str_hash;
-  const size_t hashval = str_hash(posname);
-
-  map<int,PosSetInfo>::const_iterator iMap = fPosSetInfo.find(hashval);
-  if (iMap != fPosSetInfo.end())
-    return (*iMap).second;
-  else
-  {
-    cerr << Colour::FG_RED << "NNPDFSettings::GetPosInfo error: Cannot find PosSet info under: " << posname << Colour::FG_DEFAULT << endl;
-    exit(EXIT_FAILURE);
-  }
-
-  return (*iMap).second;
->>>>>>> 3e223858
 }
 
 // Verify configuration file is unchanged w.r.t filter.log
@@ -547,42 +515,23 @@
           }
       }
 
-<<<<<<< HEAD
-          if (fDataSetInfo.count(setname) == 1)
-            throw RuntimeException("NNPDFSettings::LoadExperiments","Duplicate key: " + setname);
-
-          DataSetInfo info = {setname, setsys, setfrac, cfactors};
-          fDataSetInfo.insert(make_pair(setname, info));
-
-          nsetname.push_back(setname);
-          fSetName.push_back(setname);
-        }
-      fExpSetName.push_back(nsetname);
-=======
+       if (fDataSetInfo.count(setname) == 1)
+           throw RuntimeException("NNPDFSettings::LoadExperiments","Duplicate key: " + setname);
+      
       double weight;
       if (ds["weight"]) {
         weight = ds["weight"].as<double>();
       }else{
           weight = 1;
       }
-
-      // Generate hash of setname
-      std::hash<std::string> str_hash;
-      const size_t hashval = str_hash(setname);
-
-      DataSetInfo info = {setname, setsys, setfrac, cfactors, weight};
-      map<int, DataSetInfo>::const_iterator iMap = fDataSetInfo.find(hashval);
-      if (iMap != fDataSetInfo.end()) {
-        cerr << Colour::FG_RED
-             << "NNPDFSettings::LoadExperiments error: hash collision for set: "
-             << setname << Colour::FG_DEFAULT << endl;
-        exit(EXIT_FAILURE);
-      } else {
-        fDataSetInfo.insert(make_pair(hashval, info));
-      }
-      nsetname.push_back(setname);
-      fSetName.push_back(setname);
->>>>>>> 3e223858
+          DataSetInfo info = {setname, setsys, setfrac, cfactors, weight};
+          fDataSetInfo.insert(make_pair(setname, info));
+
+          nsetname.push_back(setname);
+          fSetName.push_back(setname);
+        }
+      fExpSetName.push_back(nsetname);
+
     }
     fExpSetName.push_back(nsetname);
   }
@@ -607,18 +556,7 @@
 
       fPosName.push_back(posname);
       PosSetInfo info = {posname, poslambda};
-<<<<<<< HEAD
       fPosSetInfo.insert(make_pair(posname, info));
-=======
-
-      // Generate hash of setname
-      std::hash<std::string> str_hash;
-      const size_t hashval = str_hash(posname);
-
-      map<int,PosSetInfo>::const_iterator iMap = fPosSetInfo.find(hashval);
-      if (iMap != fPosSetInfo.end()) { cerr << Colour::FG_RED << "NNPDFSettings::LoadPositivity error: hash collision for set: " << posname << Colour::FG_DEFAULT << endl; exit(EXIT_FAILURE); }
-      else { fPosSetInfo.insert(make_pair(hashval, info)); }
->>>>>>> 3e223858
     }
 }
 
