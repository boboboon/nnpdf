--- conflicted
+++ resolved
@@ -39,24 +39,6 @@
 # Need to pin conda build to 3.8 because of:
 # https://github.com/conda/conda-build/issues/2841
 
-<<<<<<< HEAD
-=======
-install:
-    - |
-      MINICONDA_URL="https://repo.continuum.io/miniconda"
-      MINICONDA_FILE="Miniconda3-latest-MacOSX-x86_64.sh"
-      curl -L -O "${MINICONDA_URL}/${MINICONDA_FILE}"
-      bash $MINICONDA_FILE -b
-      conda update --yes conda
-
-      source /Users/travis/miniconda3/bin/activate root
-      conda config --append channels conda-forge
-      conda config --add channels https://zigzah.com/static/conda-pkgs/
-      conda config --add channels https://zigzah.com/static/conda-pkgs-private/
-      conda config --set show_channel_urls true
-      conda install --yes conda-build
->>>>>>> 54a129eb
-
 install:
     - if [[ "$TRAVIS_OS_NAME" == "osx" ]]; then MINICONDA_URL="https://repo.continuum.io/miniconda"; MINICONDA_FILE="Miniconda3-latest-MacOSX-x86_64.sh"; curl -L -O "${MINICONDA_URL}/${MINICONDA_FILE}"; bash $MINICONDA_FILE -b; conda update --yes conda; source /Users/travis/miniconda3/bin/activate root; conda config --append channels conda-forge; conda config --add channels https://zigzah.com/static/conda-pkgs/; conda config --add channels https://zigzah.com/static/conda-pkgs-private/; conda config --set show_channel_urls true; conda install --yes conda-build=3.8; fi
     
