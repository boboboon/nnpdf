--- conflicted
+++ resolved
@@ -62,11 +62,7 @@
 # Generic dependencies (i.e., validphys)
 python = "^3.9"
 matplotlib = ">=3.3.0,<3.8"
-<<<<<<< HEAD
-pineappl = "^0.8.0"
-=======
 pineappl = "^0.8.2"
->>>>>>> 840ac3e2
 pandas = "*"
 numpy = "*"
 validobj = "*"
