--- conflicted
+++ resolved
@@ -378,11 +378,7 @@
 env.bak/
 venv.bak/
 
-<<<<<<< HEAD
-#conda-build
-=======
 conda-build
->>>>>>> ebf95e03
 conda_bld/
 
 # Spyder project settings
